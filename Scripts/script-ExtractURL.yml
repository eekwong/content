--- conflicted
+++ resolved
@@ -47,17 +47,10 @@
   ec[outputPaths.url] = []
   var md = '### Extract URL\n';
   for (var i=0; i < uniqueMatches.length; i++) {
-<<<<<<< HEAD
       ec[outputPaths.url].push({Data: uniqueMatches[i]});
       md += '- ' + uniqueMatches[i] + '\n';
   }
-  return { Type: entryTypes.note, Contents: ec.URL, ContentsFormat: formats.json, HumanReadable: md, EntryContext: ec };
-=======
-      ec[outputPaths.url]push({Data: uniqueMatches[i]});
-      md += '- ' + uniqueMatches[i] + '\n';
-  }
-  return {Type: entryTypes.note, Contents: ec[outputPaths.url], ContentsFormat: formats.json, HumanReadable: md, EntryContext: ec};
->>>>>>> aedeed67
+  return { Type: entryTypes.note, Contents: ec[outputPaths.url], ContentsFormat: formats.json, HumanReadable: md, EntryContext: ec };
 type: javascript
 tags:
 - Utility
