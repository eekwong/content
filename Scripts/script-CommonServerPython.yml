--- conflicted
+++ resolved
@@ -1538,9 +1538,6 @@
 scripttarget: 0
 dependson: {}
 timeout: 0s
-<<<<<<< HEAD
-=======
 releaseNotes: "Logger support for Python3."
->>>>>>> 11f9d153
 tests:
   - TestCommonPython