--- conflicted
+++ resolved
@@ -1393,13 +1393,10 @@
             "playbookID": "d66e5f86-e045-403f-819e-5058aa603c32"
         },
         {
-<<<<<<< HEAD
-=======
             "integrations": "ANYRUN",
             "playbookID": "Detonate File From URL - ANYRUN - Test"
         },
         {
->>>>>>> 6022eb19
             "integrations": "AWS - CloudWatchLogs",
             "playbookID": "2cddaacb-4e4c-407e-8ef5-d924867b810c"
         },
