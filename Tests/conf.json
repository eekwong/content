{
    "testTimeout": 160,
    "testInterval": 20,
    "tests": [
        {
<<<<<<< HEAD
            "integrations": "Syslog Sender",
            "playbookID": "Test Syslog",
=======
            "integrations": "Plain Text Feed",
            "playbookID": "PlainText Feed - Test",
>>>>>>> 2beaadeb
            "fromversion": "5.5.0"
        },
        {
            "integrations": "Fastly Feed",
            "playbookID": "Fastly Feed Test",
            "fromversion": "5.5.0"
        },
        {
            "integrations": "Malware Domain List Active IPs Feed",
            "playbookID": "Malware Domain List Active IPs Feed Test",
            "fromversion": "5.5.0"
        },
        {
            "integrations": "Claroty",
            "playbookID": "Claroty - Test",
            "fromversion": "5.0.0"
        },
        {
            "integrations": "Trend Micro Apex",
            "playbookID": "Trend Micro Apex - Test"
        },
        {
            "integrations": "Blocklist_de Feed",
            "playbookID": "Blocklist_de - Test",
            "fromversion": "5.5.0"
        },
        {
            "integrations": "Cloudflare Feed",
            "playbookID": "cloudflare - Test",
            "fromversion": "5.5.0"
        },
        {
            "integrations": "AzureFeed",
            "playbookID": "AzureFeed - Test",
            "fromversion": "5.5.0"
        },
         {
            "playbookID": "CreateIndicatorFromSTIXTest",
             "fromversion": "5.0.0"
         },
         {
            "integrations": "SpamhausFeed",
            "playbookID": "Spamhaus_Feed_Test",
            "fromversion": "5.5.0"
        },
        {
            "integrations": "Cofense Feed",
            "playbookID": "TestCofenseFeed",
            "fromversion": "5.5.0"
        },
        {
            "integrations": "Bambenek Consulting Feed",
            "playbookID": "BambenekConsultingFeed_Test",
            "fromversion": "5.5.0"
        },
        {
            "integrations": "AWS Feed",
            "playbookID": "AWS Feed Test",
            "fromversion": "5.5.0"
        },
        {
            "integrations": "Digital Defense FrontlineVM",
            "playbookID": "Digital Defense FrontlineVM - Scan Asset Not Recently Scanned Test"
        },
        {
            "integrations": "Digital Defense FrontlineVM",
            "playbookID": "Digital Defense FrontlineVM - Test Playbook"
        },
        {
            "integrations": "CSVFeed",
            "playbookID": "CSV_Feed_Test",
            "fromversion": "5.5.0"
        },
        {
            "integrations": "ProofpointFeed",
            "playbookID": "TestProofpointFeed",
            "fromversion": "5.5.0"
        },
        {
            "integrations": "Digital Shadows",
            "playbookID": "Digital Shadows - Test"
        },
        {
            "integrations": "Azure Compute v2",
            "playbookID": "Azure Compute - Test",
            "instance_names": "ms_azure_compute_dev"
        },
        {
            "integrations": "Azure Compute v2",
            "playbookID": "Azure Compute - Test",
            "instance_names": "ms_azure_compute_prod"
        },
        {
            "integrations": "Symantec Data Loss Prevention",
            "playbookID": "Symantec Data Loss Prevention - Test",
            "fromversion": "4.5.0"
        },
        {
            "integrations": "Lockpath KeyLight v2",
            "playbookID": "Keylight v2 - Test"
        },
        {
            "integrations": "Azure Security Center v2",
            "playbookID": "Azure SecurityCenter - Test",
            "instance_names": "ms_azure_sc_prod"
        },
        {
            "integrations": "Azure Security Center v2",
            "playbookID": "Azure SecurityCenter - Test",
            "instance_names": "ms_azure_sc_prod"
        },
        {
            "integrations": "JsonWhoIs",
            "playbookID": "JsonWhoIs-Test"
        },
        {
            "integrations": "MicrosoftGraphMail",
            "playbookID": "MicrosoftGraphMail-Test",
            "instance_names": "ms_graph_mail_dev"
        },
        {
            "integrations": "MicrosoftGraphMail",
            "playbookID": "MicrosoftGraphMail-Test",
            "instance_names": "ms_graph_mail_dev_no_oproxy"
        },
        {
            "integrations": "MicrosoftGraphMail",
            "playbookID": "MicrosoftGraphMail-Test",
            "instance_names": "ms_graph_mail_prod"
        },
        {
            "integrations": "CloudShark",
            "playbookID": "CloudShark - Test Playbook",
            "timeout": 500
        },
        {
            "integrations": "Google Vision AI",
            "playbookID": "Google Vision API - Test"
        },
        {
            "integrations": "nmap",
            "playbookID": "Nmap - Test",
            "fromversion": "5.0.0"
        },
        {
            "integrations": "AutoFocus V2",
            "playbookID": "Autofocus Query Samples, Sessions and Tags Test Playbook",
            "fromversion": "4.5.0",
            "timeout": 500
        },
        {
            "integrations": "HelloWorld",
            "playbookID": "TestHelloWorld"
        },
        {
            "integrations": "ThreatQ v2",
            "playbookID": "ThreatQ - Test",
            "fromversion": "4.5.0"
        },
        {
            "integrations": "AttackIQFireDrill",
            "playbookID": "AttackIQ - Test"
        },
        {
            "integrations": "PhishLabs IOC EIR",
            "playbookID": "PhishlabsIOC_EIR-Test"
        },
        {
            "integrations": "Amazon DynamoDB",
            "playbookID": "AWS_DynamoDB-Test"
        },
        {
            "integrations": "PhishLabs IOC DRP",
            "playbookID": "PhishlabsIOC_DRP-Test"
        },
        {
            "playbookID": "Create Phishing Classifier V2 ML Test",
            "timeout" : 60000,
            "fromversion": "4.5.0"
        },
        {
            "integrations": "ZeroFox",
            "playbookID": "ZeroFox-Test",
            "fromversion": "4.1.0"
        },
        {
            "integrations": "AlienVault OTX v2",
            "playbookID": "Alienvault_OTX_v2 - Test"
        },
        {
            "integrations": "AWS - SQS",
            "playbookID": "fd93f620-9a2d-4fb6-85d1-151a6a72e46d"
        },
        {
            "integrations": "SlackV2",
            "playbookID": "Slack Test Playbook",
            "timeout" : 2400,
            "fromversion": "5.0.0",
            "pid_threshold": 30
        },
        {
            "integrations": "Cortex XDR - IR",
            "playbookID": "Test XDR Playbook",
            "fromversion": "4.1.0"
        },
        {
            "integrations": "Cloaken",
            "playbookID": "Cloaken-Test"
        },
        {
            "integrations": "Uptycs",
            "playbookID": "TestUptycs"
        },
        {
            "integrations": "ThreatX",
            "playbookID": "ThreatX-test"
        },
        {
            "integrations": "Akamai WAF SIEM",
            "playbookID": "Akamai_WAF_SIEM-Test"
        },
        {
            "integrations": "AlienVault OTX",
            "playbookID": "AlienVaultOTX Test"
        },
        {
            "integrations": "Cofense Triage",
            "playbookID": "Cofense Triage Test"
        },
        {
            "integrations": "Akamai WAF",
            "playbookID": "Akamai_WAF-Test"
        },
        {
            "integrations": "Minerva Labs Anti-Evasion Platform",
            "playbookID": "Minerva Test playbook"
        },
        {
            "integrations": "abuse.ch SSL Blacklist Feed",
            "playbookID": "SSL Blacklist test",
            "fromversion": "5.5.0"
        },
        {
            "integrations": "CheckPhish",
            "playbookID": "CheckPhish-Test"
        },
        {
            "integrations": "Symantec Management Center",
            "playbookID": "SymantecMC_TestPlaybook"
        },
        {
            "integrations": "Tufin",
            "playbookID": "Tufin Test"
        },
        {
            "integrations": "Looker",
            "playbookID": "Test-Looker"
        },
        {
            "integrations": "Vertica",
            "playbookID": "Vertica Test"
        },
        {
            "integrations": "Server Message Block (SMB)",
            "playbookID": "SMB test"
        },
        {
            "playbookID": "ConvertFile-Test",
            "fromversion": "4.5.0"
        },
        {
            "playbookID": "TestAwsEC2GetPublicSGRules-Test"
        },
        {
            "playbookID": "TestParseEmailFile-deprecated-script"
        },
        {
            "integrations": "RSA NetWitness Packets and Logs",
            "playbookID": "rsa_packets_and_logs_test"
        },
        {
            "playbookID": "test_similar_incidents"
        },
        {
            "playbookID": "autofocus_test",
            "integrations": "Autofocus"
        },
        {
            "playbookID": "CheckpointFW-test",
            "integrations": "Check Point"
        },
        {
            "playbookID": "RegPathReputationBasicLists_test"
        },
        {
            "playbookID": "EmailDomainSquattingReputation-Test"
        },
        {
            "playbookID": "RandomStringGenerateTest"
        },
        {
            "playbookID": "DocumentationTest",
            "integrations": "ipinfo"
        },
        {
            "playbookID": "playbook-checkEmailAuthenticity-test"
        },
        {
            "playbookID": "HighlightWords_Test"
        },
        {
            "integrations": "Pentera",
            "playbookID": "Pcysys-Test"
        },
        {
            "integrations": "Pentera",
            "playbookID": "Pentera Run Scan - Test"
        },
        {
            "playbookID": "StringContainsArray_test"
        },
        {
            "integrations": "Pentera",
            "playbookID": "Pcysys-Test"
        },
        {
            "integrations": "Pentera",
            "playbookID": "Pentera Run Scan - Test"
        },
        {
            "integrations": "Fidelis Elevate Network",
            "playbookID": "Fidelis-Test"
        },
        {
            "integrations": "AWS - ACM",
            "playbookID": "ACM-Test"
        },
        {
            "integrations": "Thinkst Canary",
            "playbookID": "CanaryTools Test"
        },
        {
            "integrations": "ThreatMiner",
            "playbookID": "ThreatMiner-Test"
        },
        {
            "playbookID": "StixCreator-Test"
        },
        {
            "playbookID": "CompareIncidentsLabels-test-playbook"
        },
        {
            "integrations": "Have I Been Pwned? V2",
            "playbookID": "Pwned v2 test"
        },
        {
            "integrations": "Alexa Rank Indicator",
            "playbookID": "Alexa Test Playbook"
        },
        {
            "playbookID": "UnEscapeURL-Test"
        },
        {
            "playbookID": "UnEscapeIPs-Test"
        },
        {
            "playbookID": "ExtractDomainFromUrlAndEmail-Test"
        },
        {
            "playbookID": "ConvertKeysToTableFieldFormat_Test"
        },
        {
            "integrations": "CVE Search v2",
            "playbookID": "CVE Search v2 - Test"
        },
        {
            "integrations": "CVE Search",
            "playbookID": "cveReputation Test"
        },
        {
            "integrations": "HashiCorp Vault",
            "playbookID": "hashicorp_test"
        },
        {
            "integrations": "AWS - Athena - Beta",
            "playbookID": "Beta-Athena-Test"
        },
        {
            "integrations": "BeyondTrust Password Safe",
            "playbookID": "BeyondTrust-Test"
        },
        {
            "integrations": "Dell Secureworks",
            "playbookID": "secureworks_test"
        },
        {
            "integrations": "ServiceNow",
            "playbookID": "servicenow_test_new"
        },
        {
            "integrations": "ExtraHop",
            "playbookID": "ExtraHop-Test"
        },
        {
            "integrations": "ExtraHop v2",
            "playbookID": "ExtraHop_v2-Test"
        },
        {
            "playbookID": "Test CommonServer"
        },
        {
            "integrations": "CIRCL",
            "playbookID": "CirclIntegrationTest"
        },
        {
            "integrations": "MISP V2",
            "playbookID": "MISP V2 Test"
        },
        {
            "playbookID": "test-LinkIncidentsWithRetry"
        },
        {
            "playbookID": "CopyContextToFieldTest"
        },
        {
            "integrations": "OTRS",
            "playbookID": "OTRS Test",
            "fromversion": "4.1.0"
        },
        {
            "integrations": "Attivo Botsink",
            "playbookID": "AttivoBotsinkTest"
        },
        {
            "playbookID": "CreatePhishingClassifierMLTest",
            "timeout": 2400
        },
        {
            "integrations": "Cymon",
            "playbookID": "playbook-Cymon_Test"
        },
        {
            "integrations": "FortiGate",
            "playbookID": "Fortigate Test"
        },
        {
            "playbookID": "FormattedDateToEpochTest"
        },
        {
            "integrations": "SNDBOX",
            "playbookID": "SNDBOX_Test",
            "timeout": 1000
        },
        {
            "integrations": "SNDBOX",
            "playbookID": "Detonate File - SNDBOX - Test",
            "timeout": 2400,
            "nightly": true
        },
        {
            "integrations": "VxStream",
            "playbookID": "Detonate File - HybridAnalysis - Test",
            "timeout": 2400
        },
        {
            "playbookID": "WordTokenizeTest"
        },
        {
            "integrations": "Awake Security",
            "playbookID": "awake_security_test_pb"
        },
        {
            "integrations": "Tenable.sc",
            "playbookID": "tenable-sc-test",
            "timeout": 240,
            "nightly": true
        },
        {
            "integrations": "MimecastV2",
            "playbookID": "Mimecast test"
        },
        {
            "playbookID": "CreateEmailHtmlBody_test_pb",
            "fromversion": "4.1.0"
        },
        {
            "playbookID": "ReadPDFFile-Test"
        },
        {
            "playbookID": "ReadPDFFileV2-Test",
            "timeout": 1000
        },
        {
            "playbookID": "JSONtoCSV-Test"
        },
        {
            "integrations": "Panorama",
            "instance_names": "palo_alto_firewall",
            "playbookID": "palo_alto_firewall_test_pb",
            "timeout": 1000,
            "nightly": true
        },
        {
            "integrations": "Panorama",
            "instance_names": "palo_alto_panorama",
            "playbookID": "palo_alto_panorama_test_pb",
            "timeout": 1000,
            "nightly": true
        },
        {
            "integrations": "Panorama",
            "instance_names": "palo_alto_panorama",
            "playbookID": "Panorama Query Logs - Test",
            "timeout": 1000,
            "nightly": true
        },
        {
            "integrations": "Panorama",
            "instance_names": "palo_alto_firewall_9.0",
            "playbookID": "palo_alto_firewall_test_pb",
            "timeout": 1000,
            "nightly": true
        },
        {
            "integrations": "Panorama",
            "instance_names": "palo_alto_panorama_9.0",
            "playbookID": "palo_alto_panorama_test_pb",
            "timeout": 1000,
            "nightly": true
        },
        {
            "integrations": "Tenable.io",
            "playbookID": "Tenable.io test"
        },
        {
            "playbookID": "URLDecode-Test"
        },
        {
            "playbookID": "GetTime-Test"
        },
        {
            "playbookID": "GetTime-ObjectVsStringTest"
        },
        {
            "integrations": "Tenable.io",
            "playbookID": "Tenable.io Scan Test",
            "nightly": true,
            "timeout": 900
        },
        {
            "integrations": "Tenable.sc",
            "playbookID": "tenable-sc-scan-test",
            "nightly": true,
            "timeout": 600
        },
        {
            "integrations": "google-vault",
            "playbookID": "Google-Vault-Generic-Test",
            "nightly": true,
            "timeout": 3600,
            "memory_threshold": 65
        },
        {
            "integrations": "google-vault",
            "playbookID": "Google_Vault-Search_And_Display_Results_test",
            "nightly": true,
            "memory_threshold": 80,
            "timeout": 3600
        },
        {
            "playbookID": "Luminate-TestPlaybook",
            "integrations": "Luminate"
        },
        {
            "playbookID": "Palo Alto Networks - Malware Remediation Test",
            "integrations": "Palo Alto Minemeld",
            "fromversion": "4.5.0"
        },
        {
            "playbookID": "SumoLogic-Test",
            "integrations": "SumoLogic",
            "fromversion": "4.1.0"
        },
        {
            "playbookID": "ParseEmailFiles-test"
        },
        {
            "playbookID": "PAN-OS - Block IP and URL - External Dynamic List Test",
            "integrations": "palo_alto_networks_pan_os_edl_management",
            "fromversion": "4.0.0"
        },
        {
            "playbookID": "Test_EDL",
            "integrations": "EDL",
            "fromversion": "5.5.0"
        },
        {
            "playbookID": "Test_export_indicators_service",
            "integrations": "ExportIndicators",
            "fromversion": "5.5.0"
        },
        {
            "playbookID": "PAN-OS - Block IP - Custom Block Rule Test",
            "integrations": "Panorama",
            "instance_names": "palo_alto_panorama",
            "fromversion": "4.0.0"
        },
        {
            "playbookID": "PAN-OS - Block IP - Static Address Group Test",
            "integrations": "Panorama",
            "instance_names": "palo_alto_panorama",
            "fromversion": "4.0.0"
        },
        {
            "playbookID": "PAN-OS - Block URL - Custom URL Category Test",
            "integrations": "Panorama",
            "instance_names": "palo_alto_panorama",
            "fromversion": "4.0.0"
        },
        {
            "playbookID": "Endpoint Malware Investigation - Generic - Test",
            "integrations": [
                "Traps",
                "Cylance Protect v2",
                "Demisto REST API"
            ],
            "fromversion": "5.0.0",
            "timeout": 1200
        },
        {
            "playbookID": "ParseExcel-test"
        },
        {
            "playbookID": "Detonate File - No Files test"
        },
        {
            "integrations": [
                "Panorama",
                "Check Point"
            ],
            "instance_names": "palo_alto_firewall",
            "playbookID": "blockip_test_playbook"
        },
        {
            "integrations": "Palo Alto Minemeld",
            "playbookID": "minemeld_test"
        },
        {
            "integrations": "SentinelOne V2",
            "playbookID": "SentinelOne V2 - test"
        },
        {
            "integrations": "InfoArmor VigilanteATI",
            "playbookID": "InfoArmorVigilanteATITest"
        },
        {
            "integrations": "IntSights",
            "instance_names": "intsights_standard_account",
            "playbookID": "IntSights Test",
            "nightly": true,
            "timeout": 500
        },
        {
            "integrations": "IntSights",
            "playbookID": "IntSights Mssp Test",
            "instance_names": "intsights_mssp_account",
            "nightly": true,
            "timeout": 500
        },
        {
            "integrations": "dnstwist",
            "playbookID": "dnstwistTest"
        },
        {
            "integrations": "BitDam",
            "playbookID": "Detonate File - BitDam Test"
        },
        {
            "integrations": "Threat Grid",
            "playbookID": "Test-Detonate URL - ThreatGrid",
            "timeout": 600
        },
        {
            "integrations": "Threat Grid",
            "playbookID": "ThreatGridTest",
            "timeout": 600
        },
        {
            "integrations": [
                "Palo Alto Minemeld",
                "Panorama"
            ],
            "instance_names": "palo_alto_firewall",
            "playbookID": "block_indicators_-_generic_-_test"
        },
        {
            "integrations": "Signal Sciences WAF",
            "playbookID": "SignalSciences-Test"
        },
        {
            "integrations": "RTIR",
            "playbookID": "RTIR Test"
        },
        {
            "integrations": "RedCanary",
            "playbookID": "RedCanaryTest",
            "nightly": true
        },
        {
            "integrations": "Devo",
            "playbookID": "devo_test_playbook",
            "timeout" : 500
        },
        {
            "playbookID": "URL Enrichment - Generic v2 - Test",
            "integrations": [
                "Rasterize",
                "VirusTotal - Private API"
            ],
            "instance_names": "virus_total_private_api_general",
            "timeout": 500,
            "pid_threshold": 12
        },
        {
            "playbookID": "CutTransformerTest"
        },
        {
            "playbookID": "Default - Test",
            "integrations": [
              "ThreatQ v2",
              "AlienVault OTX v2",
              "Demisto REST API"
            ],
            "fromversion": "5.0.0"
        },
        {
            "integrations": "SCADAfence CNM",
            "playbookID": "SCADAfence_test"
        },
        {
            "integrations": "ProtectWise",
            "playbookID": "Protectwise-Test"
        },
        {
            "integrations": "WhatsMyBrowser",
            "playbookID": "WhatsMyBrowser-Test"
        },
        {

            "integrations": "BigFix",
            "playbookID": "BigFixTest"
        },
        {
            "integrations": "Lastline v2",
            "playbookID": "Lastline v2 - Test",
            "nightly": true
        },
        {
            "integrations": "epo",
            "playbookID": "Test Playbook McAfee ePO"
        },
        {
            "integrations": "McAfee DXL",
            "playbookID": "McAfee DXL - Test"
        },
        {
            "integrations": "activedir",
            "playbookID": "calculate_severity_-_critical_assets_-_test"
        },
        {
            "playbookID": "TextFromHTML_test_playbook"
        },
        {
            "playbookID": "PortListenCheck-test"
        },
        {
            "integrations": "ThreatExchange",
            "playbookID": "ThreatExchange-test"
        },
        {
            "integrations": "ThreatExchange",
            "playbookID": "extract_indicators_-_generic_-_test",
            "timeout": 240
        },
        {
            "integrations": "Joe Security",
            "playbookID": "JoeSecurityTestPlaybook",
            "timeout": 500,
            "nightly": true
        },
        {
            "integrations": "Joe Security",
            "playbookID": "JoeSecurityTestDetonation",
            "timeout": 2000,
            "nightly": true
        },
        {
            "integrations": "WildFire-v2",
            "playbookID": "Wildfire Test"
        },
        {
            "integrations": "WildFire-v2",
            "playbookID": "Detonate URL - WildFire-v2 - Test"
        },
        {
            "integrations": "GRR",
            "playbookID": "grr_test",
            "nightly": true
        },
        {
            "integrations": "VirusTotal",
            "instance_names": "virus_total_general",
            "playbookID": "virusTotal-test-playbook",
            "timeout": 1400,
            "nightly": true
        },
        {
            "integrations": "VirusTotal",
            "instance_names": "virus_total_preferred_vendors",
            "playbookID": "virusTotaI-test-preferred-vendors",
            "timeout": 1400,
            "nightly": true
        },
        {
            "integrations": "Preempt",
            "playbookID": "Preempt Test"
        },
        {
            "integrations": "Gmail",
            "playbookID": "get_original_email_-_gmail_-_test"
        },
        {
            "integrations": ["Gmail Single User", "Gmail"],
            "playbookID": "Gmail Single User - Test",
            "fromversion": "4.5.0"
        },
        {
            "integrations": "EWS v2",
            "playbookID": "get_original_email_-_ews-_test",
            "instance_names": "ewv2_regular"
        },
        {
            "integrations": ["EWS v2", "EWS Mail Sender"],
            "playbookID": "EWS search-mailbox test",
            "instance_names": "ewv2_regular",
            "timeout": 300
        },
        {
            "integrations": "PagerDuty v2",
            "playbookID": "PagerDuty Test"
        },
        {
            "playbookID": "test_delete_context"
        },
        {
            "playbookID": "DeleteContext-auto-test"
        },
        {
            "playbookID": "GmailTest",
            "integrations": "Gmail"
        },
        {
            "playbookID": "Gmail Convert Html Test",
            "integrations": "Gmail"
        },
        {
            "playbookID": "reputations.json Test",
            "toversion": "5.0.0"
        },
        {
            "playbookID": "Indicators reputation-.json Test",
            "fromversion": "5.5.0"
        },
        {
            "playbookID": "Test IP Indicator Fields",
            "fromversion": "5.0.0"
        },
        {
            "integrations": "Shodan",
            "playbookID": "ShodanTest"
        },
        {
            "playbookID": "dedup_-_generic_-_test"
        },
        {
            "playbookID": "TestDedupIncidentsPlaybook"
        },
        {
            "playbookID": "TestDedupIncidentsByName"
        },
        {
            "integrations": "McAfee Advanced Threat Defense",
            "playbookID": "Test Playbook McAfee ATD",
            "timeout": 700
        },
        {
            "playbookID": "stripChars - Test"
        },
        {
            "integrations": "McAfee Advanced Threat Defense",
            "playbookID": "Test Playbook McAfee ATD Upload File"
        },
        {
            "playbookID": "exporttocsv_script_test"
        },
        {
            "playbookID": "Set - Test"
        },
        {
            "integrations": "Intezer v2",
            "playbookID": "Intezer Testing v2",
            "fromversion": "4.1.0",
            "timeout": 700
        },
        {
            "integrations": "FalconIntel",
            "playbookID": "CrowdStrike Falcon Intel v2"
        },
        {
            "playbookID": "ContextGetters_Test"
        },
        {
            "integrations": [
                "Mail Sender (New)",
                "Gmail"
            ],
            "playbookID": "Mail Sender (New) Test"
        },
        {
            "playbookID": "buildewsquery_test"
        },
        {
            "integrations": "Rapid7 Nexpose",
            "playbookID": "nexpose_test",
            "timeout": 240
        },
        {
            "playbookID": "GetIndicatorDBotScore Test"
        },
        {
            "integrations": "EWS Mail Sender",
            "playbookID": "EWS Mail Sender Test"
        },
        {
            "integrations": [
                "EWS Mail Sender",
                "Rasterize"
            ],
            "playbookID": "EWS Mail Sender Test 2"
        },
        {
            "playbookID": "decodemimeheader_-_test"
        },
        {
            "integrations": "CVE Search",
            "playbookID": "cve_enrichment_-_generic_-_test"
        },
        {
            "playbookID": "test_url_regex"
        },
        {
            "integrations": "Skyformation",
            "playbookID": "TestSkyformation"
        },
        {
            "integrations": "okta",
            "playbookID": "okta_test_playbook",
            "timeout": 240
        },
        {
            "playbookID": "Test filters & transformers scripts"
        },
        {
            "integrations": "Salesforce",
            "playbookID": "SalesforceTestPlaybook"
        },
        {
            "integrations": "McAfee ESM-v10",
            "instance_names": "v10.2.0",
            "playbookID": "McAfeeESMTest",
            "timeout": 500
        },
        {
            "integrations": "McAfee ESM-v10",
            "instance_names": "v10.3.0",
            "playbookID": "McAfeeESMTest",
            "timeout": 500
        },
        {
            "integrations": "McAfee ESM-v10",
            "instance_names": "v11.1.3",
            "playbookID": "McAfeeESMTest",
            "timeout": 500
        },
        {
            "integrations": "GoogleSafeBrowsing",
            "playbookID": "Google Safe Browsing Test",
            "timeout": 240
        },
        {
            "integrations": "EWS v2",
            "playbookID": "EWSv2_empty_attachment_test",
            "instance_names": "ewv2_regular"
        },
        {
            "integrations": "EWS v2",
            "playbookID": "EWS Public Folders Test",
            "instance_names": "ewv2_regular"
        },
        {
            "playbookID": "TestWordFileToIOC",
            "timeout": 300
        },
        {
            "integrations": "Symantec Endpoint Protection V2",
            "playbookID": "SymantecEndpointProtection_Test"
        },
        {
            "integrations": "carbonblackprotection",
            "playbookID": "search_endpoints_by_hash_-_carbon_black_protection_-_test",
            "timeout": 500
        },
        {
            "playbookID": "process_email_-_generic_-_test",
            "integrations": "Rasterize",
            "timeout": 240
        },
        {
            "integrations": "activedir",
            "playbookID": "account_enrichment_-_generic_test"
        },
        {
            "integrations": "FalconHost",
            "playbookID": "search_endpoints_by_hash_-_crowdstrike_-_test",
            "timeout": 500
        },
        {
            "integrations": "FalconHost",
            "playbookID": "CrowdStrike Endpoint Enrichment - Test"
        },
        {
            "integrations": "FalconHost",
            "playbookID": "crowdstrike_falconhost_test"
        },
        {
            "integrations": "CrowdstrikeFalcon",
            "playbookID": "Test - CrowdStrike Falcon",
            "fromversion": "4.1.0"
        },
        {
            "playbookID": "ExposeIncidentOwner-Test"
        },
        {
            "integrations": "PostgreSQL",
            "playbookID": "PostgreSQL Test"
        },
        {
            "integrations": "google",
            "playbookID": "GsuiteTest"
        },
        {
            "integrations": "OpenPhish",
            "playbookID": "OpenPhish Test Playbook"
        },
        {
            "integrations": "RSA Archer",
            "playbookID": "Archer-Test-Playbook",
            "nightly": true
        },
        {
            "integrations": "jira",
            "playbookID": "Jira-Test"
        },
        {
            "integrations": "jira-v2",
            "playbookID": "Jira-v2-Test",
            "timeout": 500
        },
        {
            "integrations": "ipinfo",
            "playbookID": "IPInfoTest"
        },
        {
            "integrations": "jira",
            "playbookID": "VerifyHumanReadableFormat"
        },
        {
            "playbookID": "ExtractURL Test"
        },
        {
            "playbookID": "strings-test"
        },
        {
            "playbookID": "TestCommonPython"
        },
        {
            "playbookID": "TestFileCreateAndUpload"
        },
        {
            "playbookID": "TestIsValueInArray"
        },
        {
            "playbookID": "TestStringReplace"
        },
        {
            "playbookID": "TestHttpPlaybook"
        },
        {
            "integrations": "SplunkPy",
            "playbookID": "SplunkPy-Test-V2",
            "memory_threshold": 500
        },
        {
            "integrations": "SplunkPy",
            "playbookID": "Splunk-Test",
            "memory_threshold": 500
        },
        {
            "integrations": "SplunkPy",
            "playbookID": "SplunkPySearch_Test",
            "memory_threshold": 200
        },
        {
            "integrations": "McAfee NSM",
            "playbookID": "McAfeeNSMTest",
            "timeout": 400,
            "nightly": true
        },
        {
            "integrations": "PhishTank",
            "playbookID": "PhishTank Testing"
        },
        {
            "integrations": "McAfee Web Gateway",
            "playbookID": "McAfeeWebGatewayTest",
            "timeout": 500
        },
        {
            "integrations": "TCPIPUtils",
            "playbookID": "TCPUtils-Test"
        },
        {
            "playbookID": "ProofpointDecodeURL-Test",
            "timeout": 300
        },
        {
            "playbookID": "listExecutedCommands-Test"
        },
        {
            "integrations": "AWS - Lambda",
            "playbookID": "AWS-Lambda-Test (Read-Only)"
        },
        {
            "integrations": "Service Manager",
            "playbookID": "TestHPServiceManager",
            "timeout": 400
        },
        {
            "playbookID": "LanguageDetect-Test",
            "timeout": 300
        },
        {
            "integrations": "Forcepoint",
            "playbookID": "forcepoint test",
            "timeout": 500,
            "nightly": true
        },
        {
            "playbookID": "GeneratePassword-Test"
        },
        {
            "playbookID": "ZipFile-Test"
        },
        {
            "playbookID": "UnzipFile-Test"
        },
        {
            "playbookID": "ExtractDomainTest"
        },
        {
            "playbookID": "Test-IsMaliciousIndicatorFound",
            "integrations": "VirusTotal",
            "instance_names": "virus_total_general",
            "fromversion": "5.0.0"
        },
        {
            "playbookID": "TestExtractHTMLTables"
        },
        {
            "integrations": "carbonblackliveresponse",
            "playbookID": "CarbonBlackLiveResponseTest",
            "nightly": true
        },
        {
            "playbookID": "TestSafeBreach",
            "integrations": "SafeBreach"
        },
        {
            "integrations": "urlscan.io",
            "playbookID": "urlscan_malicious_Test",
            "timeout": 500
        },
        {
            "integrations": "EWS v2",
            "playbookID": "pyEWS_Test",
            "instance_names": "ewv2_regular"
        },
        {
            "integrations": "EWS v2",
            "playbookID": "pyEWS_Test",
            "instance_names": "ewsv2_separate_process"
        },
        {
            "integrations": "remedy_sr_beta",
            "playbookID": "remedy_sr_test_pb"
        },
        {

            "integrations": "Netskope",
            "playbookID": "Netskope Test"
        },
        {
            "integrations": "Cylance Protect v2",
            "playbookID": "Cylance Protect v2 Test"
        },
        {
            "integrations": "ReversingLabs Titanium Cloud",
            "playbookID": "ReversingLabsTCTest"
        },
        {
            "integrations": "ReversingLabs A1000",
            "playbookID": "ReversingLabsA1000Test"
        },
        {
            "integrations": "Demisto Lock",
            "playbookID": "DemistoLockTest"
        },
        {
            "playbookID": "test-domain-indicator",
            "timeout": 400
        },
        {
            "playbookID": "Cybereason Test",
            "integrations": "Cybereason",
            "timeout": 1200,
            "fromversion": "4.1.0"
        },
        {
            "integrations": "VirusTotal - Private API",
            "instance_names": "virus_total_private_api_general",
            "playbookID": "File Enrichment - Virus Total Private API Test",
            "nightly": true
        },
        {
            "integrations": "VirusTotal - Private API",
            "instance_names": "virus_total_private_api_general",
            "playbookID": "virusTotalPrivateAPI-test-playbook",
            "timeout": 1400,
            "nightly": true,
            "pid_threshold": 12
        },
                {
            "integrations": ["VirusTotal - Private API", "VirusTotal"],
            "playbookID": "vt-detonate test",
            "instance_names": ["virus_total_private_api_general", "virus_total_general"],
            "timeout": 1400,
            "nightly": true
        },
        {
            "integrations": "VirusTotal - Private API",
            "instance_names": "virus_total_private_api_preferred_vendors",
            "playbookID": "virusTotalPrivateAPI-test-preferred-vendors",
            "timeout": 1400,
            "nightly": true
        },
        {
            "integrations": "Cisco Meraki",
            "playbookID": "Cisco-Meraki-Test"
        },
        {
            "integrations": "Windows Defender Advanced Threat Protection",
            "playbookID": "Test - Windows Defender Advanced Threat Protection",
            "instance_names": "windows_defender_atp_dev"
        },
        {
            "integrations": "Windows Defender Advanced Threat Protection",
            "playbookID": "Test - Windows Defender Advanced Threat Protection",
            "instance_names": "windows_defender_atp_prod"
        },
        {
            "integrations": "Tanium",
            "playbookID": "Tanium Test Playbook",
            "nightly": true,
            "timeout": 1200,
            "pid_threshold": 10
        },
        {
            "integrations": "Recorded Future",
            "playbookID": "Recorded Future Test",
            "nightly": true
        },
        {
            "integrations": "Microsoft Graph",
            "playbookID": "Microsoft Graph Test",
            "instance_names": "ms_graph_security_dev"
        },
        {
            "integrations": "Microsoft Graph",
            "playbookID": "Microsoft Graph Test",
            "instance_names": "ms_graph_security_prod"
        },
        {
            "integrations": "Microsoft Graph User",
            "playbookID": "Microsoft Graph - Test",
            "instance_names": "ms_graph_user_dev"
        },
        {
            "integrations": "Microsoft Graph User",
            "playbookID": "Microsoft Graph - Test",
            "instance_names": "ms_graph_user_prod"
        },
        {
            "integrations": "Microsoft Graph Groups",
            "playbookID": "Microsoft Graph Groups - Test",
            "instance_names": "ms_graph_groups_dev"
        },
        {
            "integrations": "Microsoft Graph Groups",
            "playbookID": "Microsoft Graph Groups - Test",
            "instance_names": "ms_graph_groups_prod"
        },
        {
            "integrations": "Microsoft_Graph_Files",
            "playbookID": "test_MsGraphFiles",
            "instance_names": "ms_graph_files_dev",
            "fromversion": "5.0.0"
        },
        {
            "integrations": "Microsoft_Graph_Files",
            "playbookID": "test_MsGraphFiles",
            "instance_names": "ms_graph_files_prod",
            "fromversion": "5.0.0"
        },
        {
            "integrations": "Microsoft Graph Calendar",
            "playbookID": "Microsoft Graph Calendar - Test",
            "instance_names": "ms_graph_calendar_dev"
        },
        {
            "integrations": "Microsoft Graph Calendar",
            "playbookID": "Microsoft Graph Calendar - Test",
            "instance_names": "ms_graph_calendar_prod"
        },
        {
            "integrations": "RedLock",
            "playbookID": "RedLockTest",
            "nightly": true
        },
        {
            "integrations": "Symantec Messaging Gateway",
            "playbookID": "Symantec Messaging Gateway Test"
        },
        {
            "integrations": "ThreatConnect",
            "playbookID": "test-ThreatConnect"
        },
        {
            "integrations": "VxStream",
            "playbookID": "VxStream Test",
            "nightly": true
        },
        {
            "integrations": "Cylance Protect",
            "playbookID": "get_file_sample_by_hash_-_cylance_protect_-_test",
            "timeout": 240
        },
        {
            "integrations": "Cylance Protect",
            "playbookID": "endpoint_enrichment_-_generic_test"
        },
        {
            "integrations": "QRadar",
            "playbookID": "test_Qradar"
        },
        {
            "integrations": "VMware",
            "playbookID": "VMWare Test"
        },
        {
            "integrations": "Anomali ThreatStream",
            "playbookID": "Anomali_ThreatStream_Test"
        },
        {
            "integrations": "Farsight DNSDB",
            "playbookID": "DNSDBTest"
        },
        {
            "integrations": "carbonblack-v2",
            "playbookID": "CarbonBlackResponseTest"
        },
        {
            "integrations": "Cisco Umbrella Investigate",
            "playbookID": "Cisco Umbrella Test"
        },
        {
            "integrations": "icebrg",
            "playbookID": "Icebrg Test",
            "timeout": 500
        },
        {
            "integrations": "Symantec MSS",
            "playbookID": "SymantecMSSTest"
        },
        {
            "integrations": "Remedy AR",
            "playbookID": "Remedy AR Test"
        },
        {
            "integrations": "AWS - IAM",
            "playbookID": "d5cb69b1-c81c-4f27-8a40-3106c0cb2620"
        },
        {
            "integrations": "McAfee Active Response",
            "playbookID": "McAfee-MAR_Test",
            "timeout": 700
        },
        {
            "integrations": "McAfee Threat Intelligence Exchange",
            "playbookID": "McAfee-TIE Test",
            "timeout": 700
        },
        {
            "integrations": "ArcSight Logger",
            "playbookID": "ArcSight Logger test"
        },
        {
            "integrations": "ArcSight ESM v2",
            "playbookID": "ArcSight ESM v2 Test"
        },
        {
            "integrations": "ArcSight ESM v2",
            "playbookID": "test Arcsight - Get events related to the Case"
        },
        {
            "integrations": "XFE",
            "playbookID": "XFE Test",
            "timeout": 140,
            "nightly": true
        },
        {
            "integrations": "XFE_v2",
            "playbookID": "Test_XFE_v2",
            "timeout": 500,
            "nightly": true
        },
        {
            "integrations": "McAfee Threat Intelligence Exchange",
            "playbookID": "search_endpoints_by_hash_-_tie_-_test",
            "timeout": 500
        },
        {
            "integrations": "iDefense",
            "playbookID": "iDefenseTest",
            "timeout": 300
        },
        {
            "integrations": "AbuseIPDB",
            "playbookID": "AbuseIPDB Test",
            "nightly": true
        },
        {
            "integrations": "AbuseIPDB",
            "playbookID": "AbuseIPDB PopulateIndicators Test",
            "nightly": true
        },
        {
            "integrations": "jira",
            "playbookID": "JiraCreateIssue-example-test"
        },
        {
            "integrations": "LogRhythm",
            "playbookID": "LogRhythm-Test-Playbook",
            "timeout": 200
        },
        {
            "integrations": "FireEye HX",
            "playbookID": "FireEye HX Test"
        },
        {
            "integrations": "Phish.AI",
            "playbookID": "PhishAi-Test"
        },
        {
            "integrations": "Phish.AI",
            "playbookID": "Test-Detonate URL - Phish.AI"
        },
        {
            "integrations": "Centreon",
            "playbookID": "Centreon-Test-Playbook"
        },
        {
            "playbookID": "ReadFile test"
        },
        {
            "integrations": "TruSTAR",
            "playbookID": "TruSTAR Test"
        },
        {
            "integrations": "AlphaSOC Wisdom",
            "playbookID": "AlphaSOC-Wisdom-Test"
        },
        {
            "integrations": "carbonblack-v2",
            "playbookID": "CBFindIP - Test"
        },
        {
            "integrations": "Jask",
            "playbookID": "Jask_Test",
            "fromversion": "4.1.0"
        },
        {
            "integrations": "Qualys",
            "playbookID": "Qualys-Test"
        },
        {
            "integrations": "Whois",
            "playbookID": "whois_test",
            "fromversion": "4.1.0"
        },
        {
            "integrations": "RSA NetWitness Endpoint",
            "playbookID": "NetWitness Endpoint Test"
        },
        {
            "integrations": "Check Point Sandblast",
            "playbookID": "Sandblast_malicious_test"
        },
        {
            "playbookID": "TestMatchRegex"
        },
        {
            "integrations": "ActiveMQ",
            "playbookID": "ActiveMQ Test"
        },
        {
            "playbookID": "RegexGroups Test"
        },
        {
            "integrations": "Cisco ISE",
            "playbookID": "cisco-ise-test-playbook"
        },
        {
            "integrations": "RSA NetWitness v11.1",
            "playbookID": "RSA NetWitness Test"
        },
        {
            "playbookID": "ExifReadTest"
        },
        {
            "integrations": "Cuckoo Sandbox",
            "playbookID": "CuckooTest",
            "timeout": 700
        },
        {
            "integrations": "VxStream",
            "playbookID": "Test-Detonate URL - Crowdstrike",
            "timeout": 1200
        },
        {
            "playbookID": "Detonate File - Generic Test",
            "timeout": 500
        },
        {
            "integrations": [
                "Lastline v2",
                "WildFire-v2",
                "SNDBOX",
                "VxStream",
                "McAfee Advanced Threat Defense"
            ],
            "playbookID": "Detonate File - Generic Test",
            "timeout": 2400,
            "nightly": true
        },
        {
            "playbookID": "detonate_file_-_generic_test",
            "toversion": "3.6.0"
        },
        {
            "playbookID": "STIXParserTest"
        },
        {
            "playbookID": "VerifyJSON - Test",
            "fromversion": "5.5.0"
        },
        {
            "playbookID": "PowerShellCommon-Test",
            "fromversion": "5.5.0"
        },
        {
            "playbookID": "Detonate URL - Generic Test",
            "timeout": 2000,
            "nightly": true,
            "integrations": [
                "McAfee Advanced Threat Defense",
                "VxStream",
                "Lastline v2"
            ]
        },
        {
            "playbookID": "ReadPDFFile-Test"
        },
        {
            "integrations": [
                "FalconHost",
                "McAfee Threat Intelligence Exchange",
                "carbonblackprotection",
                "carbonblack"
            ],
            "playbookID": "search_endpoints_by_hash_-_generic_-_test",
            "timeout": 500
        },
        {
            "integrations": "Zscaler",
            "playbookID": "Zscaler Test",
            "nightly": true,
            "timeout": 500
        },
        {
            "playbookID": "DemistoUploadFileToIncident Test",
            "integrations": "Demisto REST API"
        },
        {
            "playbookID": "DemistoUploadFile Test",
            "integrations": "Demisto REST API"
        },
        {
            "playbookID": "MaxMind Test",
            "integrations": "MaxMind GeoIP2"

        },
        {
            "playbookID": "Test_Sagemaker",
            "integrations": "AWS Sagemaker"

        },
        {
            "playbookID": "C2sec-Test",
            "integrations": "C2sec irisk",
            "fromversion": "5.0.0"
        },
        {
            "playbookID": "Phishing v2 Test - Attachment",
            "timeout": 1200,
            "nightly": true,
            "integrations": [
                "EWS Mail Sender",
                "Have I Been Pwned? V2",
                "Demisto REST API",
                "Palo Alto Minemeld",
                "Rasterize"
            ]
        },
        {
            "playbookID": "Phishing v2 Test - Inline",
            "timeout": 1200,
            "nightly": true,
            "integrations": [
                "EWS Mail Sender",
                "Have I Been Pwned? V2",
                "Demisto REST API",
                "Palo Alto Minemeld",
                "Rasterize"
            ]
        },
        {
            "integrations": "duo",
            "playbookID": "DUO Test Playbook"
        },
        {
            "playbookID": "SLA Scripts - Test",
            "fromversion": "4.1.0"
        },
        {
            "playbookID": "PcapHTTPExtractor-Test"
        },
        {
            "playbookID": "Ping Test Playbook"
        },
        {
            "playbookID": "Active Directory Test",
            "integrations": "Active Directory Query v2",
            "instance_names": "active_directory_ninja"
        },
        {
            "playbookID": "AD v2 - debug-mode - Test",
            "integrations": "Active Directory Query v2",
            "instance_names": "active_directory_ninja",
            "fromversion": "5.0.0"
        },
        {
            "playbookID": "Docker Hardening Test",
            "_comment": "Not testing on 5.5 yet. Waiting for #20951",
            "fromversion": "5.0.0",
            "toversion": "5.4.9"
        },
        {
            "integrations": "Active Directory Query v2",
            "instance_names": "active_directory_ninja",
            "playbookID": "Active Directory Query V2 configuration with port"
        },
        {
            "integrations": "mysql",
            "playbookID": "MySQL Test"
        },
        {
            "playbookID": "Email Address Enrichment - Generic v2 - Test"
        },
        {
            "playbookID": "Email Address Enrichment - Generic v2.1 - Test",
            "integrations": "Active Directory Query v2",
            "instance_names": "active_directory_ninja"
        },
        {
            "integrations": "Cofense Intelligence",
            "playbookID": "Test - Cofense Intelligence",
            "timeout": 500
        },
        {
            "playbookID": "GDPRContactAuthorities Test"
        },
        {
            "integrations": "Google Resource Manager",
            "playbookID": "GoogleResourceManager-Test",
            "timeout": 500,
            "nightly": true
        },
        {
            "integrations": "SlashNext Phishing Incident Response",
            "playbookID": "SlashNextPhishingIncidentResponse-Test",
            "timeout": 500,
            "nightly": true
        },
        {
            "integrations": "Google Cloud Storage",
            "playbookID": "GCS - Test",
            "timeout": 500,
            "nightly": true
        },
        {
            "playbookID": "Calculate Severity - Generic v2 - Test",
            "integrations": [
                "Palo Alto Minemeld",
                "Active Directory Query v2"
            ],
            "instance_names": "active_directory_ninja",
            "fromversion": "4.5.0"
        },
        {
            "integrations": "Freshdesk",
            "playbookID": "Freshdesk-Test",
            "timeout": 500,
            "nightly": true
        },
        {
            "playbookID": "Autoextract - Test",
            "fromversion": "4.1.0"
        },
        {
            "playbookID": "FilterByList - Test",
            "fromversion": "4.5.0"
        },
            {
            "playbookID": "Impossible Traveler - Test",
            "integrations": [
                "Ipstack",
                "ipinfo",
                "Rasterize",
                "Active Directory Query v2",
                "Demisto REST API"
            ],
            "instance_names": "active_directory_ninja",
            "fromversion": "5.0.0",
            "timeout": 700
        },
        {
            "playbookID": "Active Directory - Get User Manager Details - Test",
            "integrations": "Active Directory Query v2",
            "instance_names": "active_directory_80k",
            "fromversion": "4.5.0"
        },
        {
            "integrations": "Kafka V2",
            "playbookID": "Kafka Test"
        },
        {
            "playbookID": "File Enrichment - Generic v2 - Test",
            "instance_names": "virus_total_private_api_general",
            "integrations": [
                "VirusTotal - Private API",
                "Cylance Protect v2"
            ]
        },
        {
            "integrations": "McAfee Active Response",
            "playbookID": "Endpoint data collection test",
            "timeout": 500
        },
        {
            "playbookID": "Phishing - Core - Test",
            "integrations": [
                "EWS Mail Sender",
                "Demisto REST API",
                "Palo Alto Minemeld",
                "Rasterize"
            ],
            "fromversion": "4.5.0",
            "timeout": 1700
        },
        {
            "integrations": "McAfee Active Response",
            "playbookID": "MAR - Endpoint data collection test",
            "timeout": 500
        },
        {

            "integrations": "DUO Admin",
            "playbookID": "DuoAdmin API test playbook"
        },
        {
            "integrations": "TAXIIFeed",
            "playbookID": "TAXII_Feed_Test",
            "fromversion": "5.5.0",
            "timeout": 600
        },
        {
            "integrations": "Traps",
            "playbookID": "Traps test",
            "timeout": 600
        },
        {
            "playbookID": "TestShowScheduledEntries"
        },
        {
            "playbookID": "Calculate Severity - Standard - Test",
            "integrations": "Palo Alto Minemeld",
            "fromversion": "4.5.0"
        },
        {
            "integrations": "Symantec Advanced Threat Protection",
            "playbookID": "Symantec ATP Test"

        },
        {
            "playbookID": "HTTPListRedirects - Test SSL"
        },
        {
            "playbookID": "HTTPListRedirects Basic Test"
        },
        {
            "playbookID": "CheckDockerImageAvailableTest"
        },
        {
            "playbookID": "ExtractDomainFromEmailTest"
        },
        {
            "playbookID": "Account Enrichment - Generic v2 - Test",
            "integrations": "activedir"
        },
        {
            "playbookID": "Extract Indicators From File - Generic v2 - Test",
            "integrations": "Image OCR",
            "timeout": 300,
            "fromversion": "4.1.0",
            "toversion": "4.4.9"
        },
        {
            "playbookID": "Extract Indicators From File - Generic v2 - Test",
            "integrations": "Image OCR",
            "timeout": 350,
            "fromversion": "4.5.0"
        },
        {
            "playbookID": "Endpoint Enrichment - Generic v2.1 - Test",
            "integrations": [
                "FalconHost",
                "Cylance Protect v2",
                "carbonblack-v2",
                "epo",
                "Active Directory Query v2"
            ],
            "instance_names": "active_directory_ninja"
        },
        {
            "playbookID": "EmailReputationTest",
            "integrations": "Have I Been Pwned? V2"
        },
        {
            "integrations": "Symantec Deepsight Intelligence",
            "playbookID": "Symantec Deepsight Test"
        },
        {
            "playbookID": "ExtractDomainFromEmailTest"
        },
        {
            "playbookID": "Wait Until Datetime - Test",
            "fromversion": "4.5.0"
        },
        {
            "playbookID": "PAN OS EDL Management - Test",
            "integrations": "palo_alto_networks_pan_os_edl_management"
        },
        {
            "playbookID": "PAN-OS DAG Configuration Test",
            "integrations": "Panorama",
            "instance_names": "palo_alto_panorama",
            "timeout": 1000
        },
        {
            "playbookID": "PAN-OS Create Or Edit Rule Test",
            "integrations": "Panorama",
            "instance_names": "palo_alto_panorama",
            "timeout": 1000
        },
        {
            "playbookID": "PAN-OS EDL Setup Test",
            "integrations": ["Panorama", "palo_alto_networks_pan_os_edl_management"],
            "instance_names": "palo_alto_panorama",
            "timeout": 1000
        },
        {
            "integrations": "Snowflake",
            "playbookID": "Snowflake-Test"
        },
        {
            "playbookID": "Account Enrichment - Generic v2.1 - Test",
            "integrations": "Active Directory Query v2",
            "instance_names": "active_directory_ninja"
        },
        {
            "integrations": "Cisco Umbrella Investigate",
            "playbookID": "Domain Enrichment - Generic v2 - Test"
        },
        {
            "integrations": "Google BigQuery",
            "playbookID": "Google BigQuery Test"
        },
        {
            "integrations": "Zoom",
            "playbookID": "Zoom_Test"
        },
        {
            "integrations": "Palo Alto Networks Cortex",
            "playbookID": "Palo Alto Networks Cortex Test",
            "fromversion": "4.1.0"
        },
        {
            "playbookID": "IP Enrichment - Generic v2 - Test",
            "integrations": "Threat Crowd",
            "fromversion": "4.1.0"
        },
        {
            "integrations": "Cherwell",
            "playbookID": "Cherwell Example Scripts - test"
        },
        {
            "integrations": "Cherwell",
            "playbookID": "Cherwell - test"
        },
        {
            "integrations": "CarbonBlackProtectionV2",
            "playbookID": "Carbon Black Enterprise Protection V2 Test"
        },
        {
            "integrations": "Active Directory Query v2",
            "instance_names": "active_directory_ninja",
            "playbookID": "Test ADGetUser Fails with no instances 'Active Directory Query' (old version)"
        },
        {
            "integrations": "ANYRUN",
            "playbookID": "ANYRUN-Test"
        },
        {
            "integrations": "ANYRUN",
            "playbookID": "Detonate File - ANYRUN - Test"
        },
        {
            "integrations": "ANYRUN",
            "playbookID": "Detonate URL - ANYRUN - Test"
        },
        {
            "integrations": "Netcraft",
            "playbookID": "Netcraft test"
        },
        {
            "integrations": "EclecticIQ Platform",
            "playbookID": "EclecticIQ Test"
        },
        {
            "playbookID": "FormattingPerformance - Test",
            "fromversion": "5.0.0"
        },
        {
            "integrations": "AWS - EC2",
            "playbookID": "2142f8de-29d5-4288-8426-0db39abe988b",
            "memory_threshold": 75
        },
        {
            "integrations": "AWS - EC2",
            "playbookID": "d66e5f86-e045-403f-819e-5058aa603c32"
        },
        {
            "integrations": "ANYRUN",
            "playbookID": "Detonate File From URL - ANYRUN - Test"
        },
        {
            "integrations": "AWS - CloudWatchLogs",
            "playbookID": "2cddaacb-4e4c-407e-8ef5-d924867b810c"
        },
        {
            "integrations": "AWS - CloudTrail",
            "playbookID": "3da2e31b-f114-4d7f-8702-117f3b498de9"
        },
        {
            "integrations": "carbonblackprotection",
            "playbookID": "67b0f25f-b061-4468-8613-43ab13147173"
        },
        {
            "integrations": "DomainTools",
            "playbookID": "DomainTools-Test"
        },
        {
            "integrations": "Exabeam",
            "playbookID": "Exabeam - Test"
        },
        {
            "integrations": "DomainTools Iris",
            "playbookID": "DomainTools Iris - Test",
            "fromversion": "4.1.0"
        },
        {
            "integrations": "Cisco Spark",
            "playbookID": "efc817d2-6660-4d4f-890d-90513ca1e180"
        },
        {
            "playbookID": "get_file_sample_from_path_-_d2_-_test"
        },
        {
            "integrations": "Remedy On-Demand",
            "playbookID": "Remedy-On-Demand-Test"
        },
        {
            "playbookID": "ssdeepreputationtest"
        },
        {
            "playbookID": "TestIsEmailAddressInternal"
        },
        {
            "integrations": "Google Cloud Compute",
            "playbookID": "GoogleCloudCompute-Test"
        },
        {
            "integrations": "AWS - S3",
            "playbookID": "97393cfc-2fc4-4dfe-8b6e-af64067fc436"
        },
        {
            "integrations": "Image OCR",
            "playbookID": "TestImageOCR"
        },
        {
            "integrations": "fireeye",
            "playbookID": "Detonate File - FireEye AX - Test"
        },
        {
            "integrations": ["Rasterize","Image OCR"],
            "playbookID": "Rasterize Test",
            "fromversion": "5.0.0"
        },
        {
            "integrations": ["Rasterize","Image OCR"],
            "playbookID": "Rasterize 4.5 Test",
            "toversion": "4.5.9"
        },
        {
            "integrations": "Rasterize",
            "playbookID": "RasterizeImageTest"
        },
        {
            "integrations": "Ipstack",
            "playbookID": "Ipstack_Test"
        },
        {

            "integrations": "Perch",
            "playbookID": "Perch-Test"
        },
        {
            "integrations": "Forescout",
            "playbookID": "Forescout-Test"
        },
        {
            "integrations": "GitHub",
            "playbookID": "Git_Integration-Test"
        },
        {
            "integrations": "LogRhythmRest",
            "playbookID": "LogRhythm REST test"
        },
        {
            "integrations": "AlienVault USM Anywhere",
            "playbookID": "AlienVaultUSMAnywhereTest"
        },
        {
            "playbookID": "PhishLabsTestPopulateIndicators"
        },
        {
            "integrations": "PhishLabs IOC",
            "playbookID": "PhishLabsIOC TestPlaybook",
            "fromversion": "4.1.0"
        },
        {
            "integrations": "vmray",
            "playbookID": "VMRay-Test"
        },
        {
            "integrations": "PerceptionPoint",
            "playbookID": "PerceptionPoint Test",
            "fromversion": "4.1.0"
        },
        {
            "integrations": "AutoFocus V2",
            "playbookID": "AutoFocus V2 test",
            "fromversion": "5.0.0"
        },
        {
            "playbookID": "Process Email - Generic for Rasterize"
        },
        {
            "playbookID": "Send Investigation Summary Reports - Test",
            "integrations": "EWS Mail Sender",
            "fromversion": "4.1.0"
        },
        {
            "integrations": "Anomali ThreatStream v2",
            "playbookID": "ThreatStream-Test"
        },
        {
            "integrations": "Flashpoint",
            "playbookID": "Flashpoint_event-Test"
        },
        {
            "integrations": "Flashpoint",
            "playbookID": "Flashpoint_forum-Test"
        },
        {
            "integrations": "Flashpoint",
            "playbookID": "Flashpoint_report-Test"
        },
        {
            "integrations": "Flashpoint",
            "playbookID": "Flashpoint_reputation-Test"
        },
        {
            "integrations": "BluecatAddressManager",
            "playbookID": "Bluecat Address Manager test"
        },
        {
            "integrations": "MailListener - POP3 Beta",
            "playbookID": "MailListener-POP3 - Test"
        },
        {
            "playbookID": "sumList - Test"
        },
        {
            "integrations": "VulnDB",
            "playbookID": "Test-VulnDB"
        },
        {
            "integrations": "Shodan_v2",
            "playbookID": "Test-Shodan_v2",
            "timeout": 1000
        },
        {
            "integrations": "Threat Crowd",
            "playbookID": "ThreatCrowd - Test"
        },
        {
            "integrations": "GoogleDocs",
            "playbookID": "GoogleDocs-test"
        },
        {
            "playbookID": "Request Debugging - Test",
            "fromversion": "5.0.0"
        },
        {
            "playbookID": "Test Convert file hash to corresponding hashes",
            "fromversion": "4.5.0",
            "integrations": "VirusTotal",
            "instance_names": "virus_total_general"
        },
        {
            "playbookID": "PANW - Hunting and threat detection by indicator type Test",
            "fromversion": "5.0.0",
            "timeout": 1200,
            "integrations": ["Panorama","Palo Alto Networks Cortex","AutoFocus V2","VirusTotal"],
            "instance_names": ["palo_alto_panorama","virus_total_general"]
        },
        {
            "playbookID": "PAN-OS Query Logs For Indicators Test",
            "fromversion": "4.5.0",
            "timeout": 600,
            "integrations": "Panorama",
            "instance_names": "palo_alto_panorama"
        },
        {
            "integrations": "Hybrid Analysis",
            "playbookID": "HybridAnalysis-Test",
            "timeout": 500,
            "fromversion": "4.1.0"
        },
        {
            "integrations": "Elasticsearch v2",
            "instance_names": "es_v7",
            "playbookID": "Elasticsearch_v2_test"
        },
        {
            "integrations": "ElasticsearchFeed",
            "instance_names": "es_demisto_feed",
            "playbookID": "Elasticsearch_Fetch_Demisto_Indicators_Test",
            "fromversion": "5.5.0"
        },
        {
            "integrations": "ElasticsearchFeed",
            "instance_names": "es_generic_feed",
            "playbookID": "Elasticsearch_Fetch_Custom_Indicators_Test",
            "fromversion": "5.5.0"
        },
        {
            "integrations": "Elasticsearch v2",
            "instance_names": "es_v6",
            "playbookID": "Elasticsearch_v2_test-v6"
        },
        {
            "integrations": "IronDefense",
            "playbookID": "IronDefenseTest"
        },
        {
            "integrations": "PolySwarm",
            "playbookID": "PolySwarm-Test"
        },
        {
            "integrations": "Kennav2",
            "playbookID": "Kenna Test"
        },
        {
            "integrations": "SecurityAdvisor",
            "playbookID": "SecurityAdvisor-Test",
            "fromversion": "4.5.0"
        },
        {
            "integrations": "Google Key Management Service",
            "playbookID": "Google-KMS-test",
            "pid_threshold": 6,
            "memory_threshold": 60
        },
        {
            "integrations": "SecBI",
            "playbookID": "SecBI - Test"
        },
        {
            "playbookID": "ExtractFQDNFromUrlAndEmail-Test"
        },
        {
          "integrations": "EWS v2",
          "playbookID": "Get EWS Folder Test",
          "fromversion": "4.5.0",
          "instance_names": "ewv2_regular"
        },
        {
          "integrations": "QRadar",
          "playbookID": "QRadar Indicator Hunting Test",
          "timeout": 1200,
          "fromversion": "5.0.0"
        },
        {
            "playbookID": "SetAndHandleEmpty test",
            "fromversion": "4.5.0"
        },
        {
            "integrations": "Tanium v2",
            "playbookID": "Tanium v2 - Test"
        },
        {
          "integrations": "Office 365 Feed",
          "playbookID": "Office365_Feed_Test",
          "fromversion": "5.5.0"
        },
        {
            "integrations": "GoogleCloudTranslate",
            "playbookID": "GoogleCloudTranslate-Test",
            "pid_threshold": 8
        },
        {
            "integrations": "Infoblox",
            "playbookID": "Infoblox Test"
        },
        {
            "integrations": "BPA",
            "playbookID": "Test-BPA",
            "fromversion": "4.5.0"
        },
        {
            "playbookID": "GetValuesOfMultipleFIelds Test",
            "fromversion": "4.5.0"
        },
        {
            "playbookID": "IsInternalHostName Test",
            "fromversion": "4.5.0"
        },
        {
            "integrations": "SplunkPy",
            "playbookID": "Splunk Indicator Hunting Test",
            "fromversion": "5.0.0",
            "memory_threshold": 500
        },
        {
            "integrations": "BPA",
            "playbookID": "Test-BPA_Integration",
            "fromversion": "4.5.0"
        },
        {
            "integrations": "Sixgill",
            "playbookID": "Sixgill-Test",
            "fromversion": "5.0.0"
        },
        {
            "integrations": "Sixgill",
            "playbookID": "Sixgill - Darkfeed - Indicators-Test",
            "fromversion": "5.0.0"
        },
        {
            "integrations": "AutoFocus Feed",
            "playbookID": "playbook-FeedAutofocus_test",
            "fromversion": "5.5.0"
        },
        {
            "integrations": "PaloAltoNetworks_PrismaCloudCompute",
            "playbookID": "PaloAltoNetworks_PrismaCloudCompute-Test"
        },
        {
            "playbookID": "Indicator Feed - Test",
            "fromversion": "5.5.0"
        },
        {
            "integrations": "Recorded Future Feed",
            "playbookID": "RecordedFutureFeed - Test",
            "timeout": 1000,
            "fromversion": "5.5.0",
            "memory_threshold": 80
        },
        {
            "integrations": "Expanse",
            "playbookID": "test-Expanse-Playbook",
            "fromversion": "5.0.0"
        },
        {
            "integrations": "Expanse",
            "playbookID": "test-Expanse",
            "fromversion": "5.0.0"
        },
        {
            "integrations": "DShield Feed",
            "playbookID": "playbook-DshieldFeed_test",
            "fromversion": "5.5.0"
        },
        {
            "integrations": "AlienVault Reputation Feed",
            "playbookID": "AlienVaultReputationFeed_Test",
            "fromversion": "5.5.0",
            "timeout": 9000
        },
        {
            "integrations": "BruteForceBlocker Feed",
            "playbookID": "playbook-BruteForceBlocker_test",
            "fromversion": "5.5.0"
        },
        {
            "integrations": "illuminate",
            "playbookID": "illuminate Integration Test"
        },
        {
            "integrations": "illuminate",
            "playbookID": "illuminate Integration Demonstration - Test"
        },
        {
            "integrations": "Google Chronicle Backstory",
            "playbookID": "Google Chronicle Backstory Asset - Test",
            "fromversion": "5.0.0"
        },
        {
            "integrations": "Google Chronicle Backstory",
            "playbookID": "Google Chronicle Backstory IOC Details - Test",
            "fromversion": "5.0.0"
        },
        {
            "integrations": "Google Chronicle Backstory",
            "playbookID": "Google Chronicle Backstory List Alerts - Test",
            "fromversion": "5.0.0"
        },
        {
            "integrations": "Google Chronicle Backstory",
            "playbookID": "Google Chronicle Backstory List IOCs - Test",
            "fromversion": "5.0.0"
        },
        {
            "integrations": "Google Chronicle Backstory",
            "playbookID": "Google Chronicle Backstory Reputation - Test",
            "fromversion": "5.0.0"
        },
        {
            "integrations": "Feodo Tracker Hashes Feed",
            "playbookID": "playbook-feodoteackerhash_test",
            "fromversion": "5.5.0",
            "memory_threshold": "130"
        },
        {
            "integrations": "Feodo Tracker IP Blocklist Feed",
            "instance_names": "feodo_tracker_ip_currently__active",
            "playbookID": "playbook-feodotrackeripblock_test",
            "fromversion": "5.5.0"
        },
        {
            "integrations": "Feodo Tracker IP Blocklist Feed",
            "instance_names": "feodo_tracker_ip_30_days",
            "playbookID": "playbook-feodotrackeripblock_test",
            "fromversion": "5.5.0"
        },
        {
            "integrations": "Code42",
            "playbookID": "Code42-Test",
            "timeout": 600
        },
        {
            "playbookID": "Code42 File Search Test",
            "integrations": "Code42"
        },
        {
            "playbookID": "FetchIndicatorsFromFile-test",
            "fromversion": "5.5.0"
        },
        {
            "integrations": "RiskSense",
            "playbookID": "RiskSense Get Apps - Test"
        },
        {
            "integrations": "RiskSense",
            "playbookID": "RiskSense Get Host Detail - Test"
        },
        {
            "integrations": "RiskSense",
            "playbookID": "RiskSense Get Host Finding Detail - Test"
        },
        {
            "integrations": "RiskSense",
            "playbookID": "RiskSense Get Hosts - Test"
        },
        {
            "integrations": "RiskSense",
            "playbookID": "RiskSense Get Host Findings - Test"
        },
        {
            "integrations": "RiskSense",
            "playbookID": "RiskSense Get Unique Cves - Test"
        },
        {
            "integrations": "RiskSense",
            "playbookID": "RiskSense Get Unique Open Findings - Test"
        },
        {
            "integrations": "RiskSense",
            "playbookID": "RiskSense Get Apps Detail - Test"
        },
        {
            "integrations": "Indeni",
            "playbookID": "Indeni_test",
            "fromversion": "5.0.0"
        },
        {
            "integrations": "CounterCraft Deception Director",
            "playbookID": "CounterCraft - Test",
            "fromversion": "5.0.0"
        },
        {
            "playbookID": "DbotPredictOufOfTheBoxTest",
            "fromversion": "4.5.0"
        },
        {
           "integrations": "AlienVault OTX TAXII Feed",
            "playbookID": "playbook-feedalienvaultotx_test",
            "fromversion": "5.5.0"
        }
    ],
    "skipped_tests": {
        "Claroty - Test": "Issue 22996",
        "test_MsGraphFiles": "Issue 22853",
        "TestCofenseFeed": "Issue 22854",
        "RecordedFutureFeed - Test": "Issue 22855",
        "Blocklist_de - Test": "Issue 22856",
        "Cybereason Test": "Issue 22683",
        "CVE Search v2 - Test": "Issue 22661",
        "AbuseIPDB Test": "Issue 22658",
        "Bluecat Address Manager test": "Issue 22616",
        "Office365_Feed_Test": "Issue 22517",
        "Test XDR Playbook": "Issue 22512",
        "Send Investigation Summary Reports": "Issue 22299",
        "test-Expanse": "Expanse should provide domain that they have in their system",
        "TestProofpointFeed": "Issue 22229",
        "Digital Defense FrontlineVM - Scan Asset Not Recently Scanned Test": "Issue 22227",
        "test_Qradar": "Issue 22186",
        "Tenable.io test": "Issue 22184",
        "ThreatQ - Test": "Issue 22175",
        "PostgreSQL Test": "Issue 22172",
        "Test-Detonate URL - Crowdstrike": "Issue 19439",
        "Git_Integration-Test": "Issue 20029",
        "Symantec Data Loss Prevention - Test": "Issue 20134",
        "Extract Indicators From File - Generic v2": "Issue 20143",
        "PAN-OS Create Or Edit Rule Test":"Issue 20037",
        "NetWitness Endpoint Test": "Issue 19878",
        "TestParseEmailHeaders": "Issue 18815",
        "TestUptycs": "Issue 19750",
        "InfoArmorVigilanteATITest": "Test issue 17358",
        "Lastline - testplaybook": "Checking the integration via Generic detonation playbooks, don't want to load the daily quota",
        "ArcSight Logger test": "Issue 19117",
        "TruSTAR Test": "Issue 19777",
        "TestDedupIncidentsByName": "skipped on purpose - this is part of the TestDedupIncidentsPlaybook - no need to execute separately as a test",
        "3da2e31b-f114-4d7f-8702-117f3b498de9": "Issue 19837",
        "d66e5f86-e045-403f-819e-5058aa603c32": "pr 3220",
        "get_file_sample_from_path_-_d2_-_test": "Issue 19844",
        "Cofense Triage Test": "Creds only works on demo4",
        "Test - Windows Defender Advanced Threat Protection": "Issue - #18552",
        "nexpose_test": "Issue 18694",
        "Recorded Future Test": "Issue 18922",
        "IntSights Mssp Test": "Issue #16351",
        "CheckPhish-Test": "Issue 19188",
        "fd93f620-9a2d-4fb6-85d1-151a6a72e46d": "Issue 19854",
        "PAN-OS DAG Configuration Test": "Issue #19205",
        "DeleteContext-auto-subplaybook-test": "used in DeleteContext-auto-test as sub playbook",
        "Test Playbook TrendMicroDDA": "Issue 16501",
        "ssdeepreputationtest": "Issue #20953",
        "C2sec-Test": "Issue #21633",
        "TAXII_Feed_Test": "Issue #22423",
        "palo_alto_panorama_test_pb": "Issue #22835"
    },
    "skipped_integrations": {
        "_comment": "~~~ NO INSTANCE ~~~",
        "RiskSense": "We should get an instance talk to Francesco",
        "Palo Alto Networks Cortex": "Issue 22300",
        "AWS - IAM": "Issue 21401",
        "FortiGate": "License expired, and not going to get one (issue 14723)",
        "IronDefense": "Test depends on making requests to a non-public API",
        "Attivo Botsink": "no instance, not going to get it",
        "VMware": "no License, and probably not going to get it",
        "AWS Sagemaker": "License expired, and probably not going to get it",
        "Symantec MSS": "No instance, probably not going to get it (issue 15513)",
        "Google Cloud Compute": "Can't test yet",
        "Cymon": "The service was discontinued since April 30th, 2019.",
        "FireEye ETP": "No instance",
        "ProofpointTAP_v2": "No instance",
        "remedy_sr_beta": "No instance",
        "ExtraHop v2": "No instance",
        "Fidelis Elevate Network": "Issue 20735",
        "Minerva Labs Anti-Evasion Platform": "Issue 18835",
        "PolySwarm": "contribution",
        "fireeye": "Issue 19839",
        "DomainTools": "Issue 8298",
        "Remedy On-Demand": "Issue 19835",
        "ProtectWise": "Issue 20486",
        "ThreatMiner": "Issue 20469",
        "DomainTools Iris": "Issue 20433",
        "Check Point": "Issue 18643",
        "Preempt": "Issue 20268",
        "iDefense": "Issue 20095",
        "Joe Security": "Issue 17996",
        "ZeroFox": "Issue 19161",
        "Jask": "Issue 18879",
        "vmray": "Issue 18752",
        "Anomali ThreatStream v2": "Issue 18561",
        "Anomali ThreatStream": "Issue 19182",
        "SCADAfence CNM": "Issue 18376",
        "ArcSight ESM v2": "Issue #18328",
        "AlienVault USM Anywhere": "Issue #18273",
        "Tufin": "Issue 16441",
        "Dell Secureworks": "Instance locally installed on @liorblob PC",
        "MimecastV2": "Issue 14593",
        "Netskope": "instance is down",
        "Farsight DNSDB": "Issue 15512",
        "Service Manager": "Expired license",
        "carbonblackprotection": "License expired",
        "icebrg": "Issue 14312",
        "Freshdesk": "Trial account expired",
        "Threat Grid": "Issue 16197",
        "Kafka V2": "Can not connect to instance from remote",
        "Check Point Sandblast": "Issue 15948",
        "Remedy AR": "getting 'Not Found' in test button",
        "Salesforce": "Issue 15901",
        "Zscaler": "Issue 17784",
        "RedCanary": "License expired",
        "ANYRUN": "No instance",
        "Snowflake": "Looks like account expired, needs looking into",
        "Cisco Spark": "Issue 18940",
        "Phish.AI": "Issue 17291",
        "MaxMind GeoIP2": "Issue 18932.",
        "Exabeam": "Issue 19371",
        "McAfee ESM-v10": "Issue 20225",
        "PaloAltoNetworks_PrismaCloudCompute": "Instance not set up yet",
        "Code42": "Instance not set up yet",
        "LogRhythm": "Issue 21672",
        "SecBI": "Issue 22545",

        "_comment": "~~~ UNSTABLE ~~~",
        "ServiceNow": "Instance goes to hibernate every few hours",
        "Tenable.sc": "unstable instance",
        "VirusTotal - Private API": "Issue 22638",

        "_comment": "~~~ OTHER ~~~",
        "Pentera": "authentication method will not work with testing",
        "EclecticIQ Platform": "Issue 8821",
        "BitDam": "Issue #17247",
        "Zoom": "Issue 19832",
        "urlscan.io": "Issue 21831",
        "Forescout": "Can only be run from within PANW network. Look in keeper for - Demisto in the LAB",
        "HelloWorldSimple": "This is just an example integration - no need for test",
        "Lockpath KeyLight": "Deprecated. No tests.",
        "SafeBreach": "pending rewrite",

        "_comment": "~~~ QUOTA ISSUES ~~~",
        "Google Chronicle Backstory": "Issue 22720",
        "XFE_v2": "Issue 22715",
        "XFE": "We have the new integration XFE_v2, so no need to test the old one because they use the same quote",
        "AlphaSOC Wisdom": "API key has expired",
        "AWS - Athena - Beta": "Issue 19834",
        "Lastline": "issue 20323",
        "Google Resource Manager": "Cannot create projects because have reached alloted quota.",
        "Looker": "Warehouse 'DEMO_WH' cannot be resumed because resource monitor 'LIMITER' has exceeded its quota.",
        "Ipstack": "reached out our monthly quota (08/03/2020)"
    },
    "nightly_integrations": [
        "Lastline v2",
        "TruSTAR",
        "SlackV2"
    ],
    "unmockable_integrations": {
        "Google Key Management Service": "The API requires an SSL secure connection to work.",
        "McAfee ESM-v10": "we have multiple instances with same test playbook, mock recording are per playbook so it keeps failing the playback step",
        "mysql": "Does not use http",
        "SlackV2": "Integration requires SSL",
        "Whois": "Mocks does not support sockets",
        "Panorama": "Exception: Proxy process took to long to go up. https://circleci.com/gh/demisto/content/24826",
        "Image OCR": "Does not perform network traffic",
        "Server Message Block (SMB)": "Does not perform http communication",
        "Active Directory Query v2": "Does not perform http communication",
        "dnstwist": "Does not peform http communication",
        "VxStream": "Issue 15544",
        "PagerDuty v2": "Integration requires SSL",
        "TCPIPUtils": "Integration requires SSL",
        "Luminate": "Integration has no proxy checkbox",
        "Shodan": "Integration has no proxy checkbox",
        "Google BigQuery": "Integration has no proxy checkbox",
        "ReversingLabs A1000": "Checking",
        "Check Point": "Checking",
        "okta": "Test Module failing, suspect it requires SSL",
        "Awake Security": "Checking",
        "ArcSight ESM v2": "Checking",
        "Phish.AI": "Checking",
        "Intezer": "Nightly - Checking",
        "ProtectWise": "Nightly - Checking",
        "google-vault": "Nightly - Checking",
        "RSA Archer": "Nightly - Checking",
        "McAfee NSM": "Nightly - Checking",
        "Forcepoint": "Nightly - Checking",
        "palo_alto_firewall": "Need to check test module",
        "Signal Sciences WAF": "error with certificate",
        "google": "'unsecure' parameter not working",
        "EWS Mail Sender": "Inconsistent test (playback fails, record succeeds)",
        "ReversingLabs Titanium Cloud": "No Unsecure checkbox. proxy trying to connect when disabled.",
        "Anomali ThreatStream": "'proxy' parameter not working",
        "Palo Alto Networks Cortex": "SDK",
        "Recorded Future": "might be dynamic test",
        "AlphaSOC Wisdom": "Test module issue",
        "RedLock": "SSL Issues",
        "Microsoft Graph": "Test direct access to oproxy",
        "MicrosoftGraphMail": "Test direct access to oproxy",
        "Microsoft Graph User": "Test direct access to oproxy",
        "Microsoft_Graph_Files": "Test direct access to oproxy",
        "Windows Defender Advanced Threat Protection": "Test direct access to oproxy",
        "Microsoft Graph Groups": "Test direct access to oproxy",
        "SafeBreach": "SSL Issues",
        "AWS - CloudWatchLogs": "Issue 20958",
        "Gmail Single User" : "googleclient sdk has time based challenge exchange",
        "Gmail": "googleclient sdk has time based challenge exchange",
        "GoogleCloudTranslate": "google translate sdk does not support proxy",
        "Kennav2": "HTTPSConnectionPool(host='api.kennasecurity.com', port=443), issue:21233",
        "Google Chronicle Backstory": "SDK",
        "Google Vision AI": "SDK"
    },
    "docker_thresholds": {
        "_comment": "Add here docker images which are specific to an integration and require a non-default threshold (such as rasterize or ews). That way there is no need to define this multiple times. You can specify full image name with version or without.",
        "images": {
            "demisto/chromium": {
                "pid_threshold": 11
            },
            "demisto/py-ews:2.0": {
                "memory_threshold": 150
            }
        }
    }
}<|MERGE_RESOLUTION|>--- conflicted
+++ resolved
@@ -3,13 +3,13 @@
     "testInterval": 20,
     "tests": [
         {
-<<<<<<< HEAD
             "integrations": "Syslog Sender",
             "playbookID": "Test Syslog",
-=======
+            "fromversion": "5.5.0"
+        },
+        {
             "integrations": "Plain Text Feed",
             "playbookID": "PlainText Feed - Test",
->>>>>>> 2beaadeb
             "fromversion": "5.5.0"
         },
         {
