--- conflicted
+++ resolved
@@ -1337,12 +1337,8 @@
         "Centreon": "might be dynamic test",
         "Cisco pxGrid ISE": "might be dynamic test",
         "RSA NetWitness v11.1": "might be dynamic test",
-<<<<<<< HEAD
         "Signal Sciences WAF": "error with certificate",
-        "Zscaler": "might be dynamic test"
-=======
         "Zscaler": "might be dynamic test",
         "Whois": "Integration socks proxy on tcp connection not http/s"
->>>>>>> 307819f5
     }
 }