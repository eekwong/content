{
    "testTimeout": 60,
    "testInterval": 10,
    "integrations": [
        {
            "name": "Cisco Umbrella Investigate",
            "playbookID": "Cisco-Umbrella-Test"
        },
        {
            "name": "GoogleSafeBrowsing",
            "playbookID": "Google Safe Browsing Test"
        },
        {
            "name": "PostgreSQL",
            "playbookID": "PostgreSQL Test"
        },
        {
            "name": "Qualys",
            "playbookID": "Qualys-Test"
        },
        {
            "name": "google",
            "playbookID": "GsuiteTest",
            "byoi": false
        },
        {
            "timeout": 60,
            "name": "OpenPhish",
            "playbookID": "OpenPhish Test Playbook"
        },
        {
            "name": "RSA Archer",
            "playbookID": "Archer-Test-Playbook"
        },
        {
<<<<<<< HEAD
            "name": "ThreatExchange",
            "playbookID": "ThreatExchange-test"
=======

            "name": "jira",
            "playbookID": "Jira-Test"
>>>>>>> 6969c4b7
        },
        {
            "name": "XFE",
            "playbookID": "XFE Test"
        }
    ]
}<|MERGE_RESOLUTION|>--- conflicted
+++ resolved
@@ -33,14 +33,13 @@
             "playbookID": "Archer-Test-Playbook"
         },
         {
-<<<<<<< HEAD
             "name": "ThreatExchange",
             "playbookID": "ThreatExchange-test"
-=======
+        },
+        {
 
             "name": "jira",
             "playbookID": "Jira-Test"
->>>>>>> 6969c4b7
         },
         {
             "name": "XFE",
