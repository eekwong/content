--- conflicted
+++ resolved
@@ -2810,15 +2810,14 @@
             "fromversion": "5.0.0"
         },
         {
-<<<<<<< HEAD
+            "integrations": "Deep Instinct",
+            "playbookID": "Deep_Instinct-Test",
+            "fromversion": "5.0.0"
+        },
+        {
             "playbookID": "hashIncidentFields",
             "fromversion": "4.5.0",
             "timeout": 60000
-=======
-            "integrations": "Deep Instinct",
-            "playbookID": "Deep_Instinct-Test",
-            "fromversion": "5.0.0"
->>>>>>> 1b9c06de
         }
 
     ],
