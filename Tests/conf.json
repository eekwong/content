--- conflicted
+++ resolved
@@ -2796,15 +2796,12 @@
         }
     ],
     "skipped_tests": {
-<<<<<<< HEAD
         "virusTotalPrivateAPI-test-playbook": "Issue #24967",
-=======
         "SentinelOne V2 - test": "Issue 24933",
         "DuoAdmin API test playbook": "Issue 24937",
         "Wildfire Test": "Issue 24936",
         "FireEye HX Test": "Issue 24935",
         "SignalSciences-Test": "Issue 24934",
->>>>>>> 3fdc518c
         "Maltiverse Test": "Issue 24335",
         "Cisco Umbrella Test": "Issue 24338",
         "TestDedupIncidentsPlaybook": "Issue 24344",
