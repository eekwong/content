{
    "testTimeout": 160,
    "testInterval": 20,
    "tests": [
        {
            "playbookID": "test_url_regex"
        },
        {
            "integrations": "Skyformation",
            "playbookID": "TestSkyformation"
        },
        {
            "integrations": "okta",
            "playbookID": "okta_test_playbook",
            "timeout": 240
        },
        {
            "integrations": "RSA NetWitness Packets and Logs",
            "playbookID": "rsa_packets_and_logs_test"
        },
        {
            "playbookID": "Test filters & transformers scripts"
        },
        {
            "integrations": "Salesforce",
            "playbookID": "SalesforceTestPlaybook"
        },
        {
            "integrations": "McAfee ESM-v10",
            "playbookID": "McAfeeESMTest",
            "timeout": 500
        },
        {
            "integrations": "GoogleSafeBrowsing",
            "playbookID": "Google Safe Browsing Test",
            "timeout": 240
        },
        {
            "playbookID": "File Enrichment - Generic Test"
        },
        {
            "integrations": "Anomali ThreatStream",
            "playbookID": "Anomali_ThreatStream_Test"
        },
        {
            "playbookID": "TestWordFileToIOC",
            "timeout": 300
        },
        {
            "integrations": "Symantec Endpoint Protection",
            "playbookID": "sep_-_test_endpoint_search"
        },
        {
            "integrations": [
                "AlienVault OTX",
                "urlscan.io"
            ],
            "playbookID": "url_enrichment_-_generic_test",
            "timeout": 500
        },
        {
            "integrations": {
                "name": "carbonblackprotection",
                "byoi": false
            },
            "playbookID": "search_endpoints_by_hash_-_carbon_black_protection_-_test",
            "timeout": 500
        },
        {
            "playbookID": "process_email_-_generic_-_test",
            "timeout": 240
        },
        {
            "integrations": {
                "name": "carbonblack",
                "byoi": false
            },
            "playbookID": "search_endpoints_by_hash_-_carbon_black_response_-_test",
            "timeout": 500
        },
        {
            "integrations":"Cylance Protect",
            "playbookID": "get_file_sample_by_hash_-_cylance_protect_-_test",
            "timeout": 240
        },
        {
            "integrations": {
                "name": "carbonblack",
                "byoi": false
            },
            "playbookID": "get_file_sample_by_hash_-_carbon_black_enterprise_Response_-_test"
        },
        {
            "integrations": "ThreatExchange",
            "playbookID": "extract_indicators_-_generic_-_test",
            "timeout": 240
        },
        {
            "integrations": {
                "name": "activedir",
                "byoi": false
            },
            "playbookID": "account_enrichment_-_generic_test"
        },
        {
            "integrations": {
                "name": "carbonblack",
                "byoi": false
            },
            "playbookID": "block_endpoint_-_carbon_black_response_-_test"
        },
        {
            "integrations": "FalconHost",
            "playbookID": "search_endpoints_by_hash_-_crowdstrike_-_test",
            "timeout": 500
        },
        {
            "integrations": "FalconHost",
            "playbookID": "crowdstrike_endpoint_enrichment_-_test"
        },
        {
            "integrations": "AlienVault OTX",
            "playbookID": "ip_enrichment_generic_test"
        },
        {
            "integrations": "Cylance Protect",
            "playbookID": "endpoint_enrichment_-_generic_test"
        },
        {
            "playbookID": "ExposeIncidentOwner-Test"
        },
        {
            "integrations": "OpenPhish",
            "playbookID": "email_test"
        },
        {
            "integrations": [],
            "playbookID": "Test CommonServer"
        },
        {
            "integrations": "AlienVault OTX",
            "playbookID": "domain_enrichment_generic_test"
        },
        {
            "integrations": "PostgreSQL",
            "playbookID": "PostgreSQL Test"
        },
        {
            "integrations": "Qualys",
            "playbookID": "Qualys-Test"
        },
        {
            "integrations": {
                "name": "google",
                "byoi": false
            },
            "playbookID": "GsuiteTest"
        },
        {
            "integrations": "OpenPhish",
            "playbookID": "OpenPhish Test Playbook"
        },
        {
            "integrations": "RSA Archer",
            "playbookID": "Archer-Test-Playbook",
            "nightly": true
        },
        {
            "integrations": "ThreatExchange",
            "playbookID": "ThreatExchange-test"
        },
        {
            "integrations": "jira",
            "playbookID": "Jira-Test"
        },
        {
            "integrations": "ThreatConnect",
            "playbookID": "test-ThreatConnect"
        },
        {
            "integrations": "ipinfo",
            "playbookID": "IPInfoTest"
        },
        {
            "integrations": "jira",
            "playbookID": "VerifyHumanReadableFormat"
        },
        {
            "playbookID": "ExtractURL Test"
        },
        {
            "playbookID": "TestCommonPython"
        },
        {
            "playbookID": "TestFileCreateAndUpload"
        },
        {
            "playbookID": "TestIsValueInArray"
        },
        {
            "playbookID": "TestStringReplace"
        },
        {
            "playbookID": "TestHttpPlaybook"
        },
        {
            "integrations": "SplunkPy",
            "playbookID": "Splunk-Test"
        },
        {
            "integrations" : "McAfee NSM",
            "playbookID" : "McAfeeNSMTest",
            "timeout" : 400,
            "nightly": true
        },
        {
            "integrations": "PhishTank",
            "playbookID": "PhishTank Testing"
        },
        {
            "integrations": "McAfee Web Gateway",
            "playbookID": "McAfeeWebGatewayTest",
            "timeout" : 500
        },
        {
            "integrations": "TCPIPUtils",
            "playbookID": "TCPUtils-Test"
        },
        {
            "playbookID": "ProofpointDecodeURL-Test",
            "timeout": 300,
            "interval": 20
        },
        {
            "playbookID": "listExecutedCommands-Test"
        },
        {
            "integrations": "Service Manager",
            "playbookID": "TestHPServiceManager",
            "timeout": 400
        },
        {
            "playbookID": "LanguageDetect-Test",
            "timeout": 300
        },
        {
            "integrations": "Forcepoint",
            "playbookID": "forcepoint test",
            "timeout": 500,
            "nightly": true
        },
        {
            "playbookID": "GeneratePassword-Test"
        },
        {
            "playbookID": "ZipFile-Test"
        },
        {
            "playbookID": "ExtractDomainTest"
        },
        {
            "playbookID": "Detonate File - Generic Test",
            "timeout": 500
        },
        {
            "playbookID": "Test-IsMaliciousIndicatorFound"
        },
        {
            "playbookID": "TestExtractHTMLTables"
        },
        {
            "integrations": "TruSTAR",
            "playbookID": "TruSTAR Test",
            "nightly": true
        },
        {
            "integrations": [
                {
                    "name": "carbonblackliveresponse",
                    "byoi": true
                },
                {
                    "name": "carbonblack-v2",
                    "byoi": true
                }
            ],
            "playbookID": "CarbonBlackLiveResponseTest"
        },
        {
            "playbookID": "TestSafeBreach",
            "integrations": "SafeBreach"
        },
        {
            "integrations": "Symantec Messaging Gateway",
            "playbookID": "Symantec Messaging Gateway Test"
        },
        {
            "integrations": "VxStream",
            "playbookID": "VxStream Test"
        },
        {
            "integrations": "Preempt",
            "playbookID": "Preempt Test"
        },
        {
            "integrations": "SQS",
            "playbookID": "sqs_test"
        },
        {
<<<<<<< HEAD
            "integrations": "Cybereason",
            "playbookID": "Cybereason Test"
        },
        {
            "integrations": "Cylance Protect v2",
            "playbookID": "Cylance Protect v2 Test"
        }
    ],
    "skipped": [
=======
            "integrations": "urlscan.io",
            "playbookID": "urlscan_malicious_Test"
        },
>>>>>>> 00a391c3
        {
            "integrations": "EWS v2",
            "playbookID": "pyEWS_Test"
        },
<<<<<<< HEAD
=======
        {
            "integrations": "Cybereason",
            "playbookID": "Cybereason Test"
        }
    ],
    "skipped": [
>>>>>>> 00a391c3
        {
            "integrations": {
                "name": "carbonblack-v2",
                "byoi": true
            },
            "playbookID": "CarbonBlackResponseTest"
        },
        {
            "integrations": "Cisco Umbrella Investigate",
            "playbookID": "Cisco-Umbrella-Test"
        },
        {
            "integrations": "icebrg",
            "playbookID": "Icebrg Test",
            "timeout" : 500
        },
        {
            "integrations": "Symantec MSS",
            "playbookID": "SymantecMSSTest"
        },
        {
            "integrations": "Joe Security",
            "playbookID": "JoeSecurityTestPlaybook",
            "timeout": 500
        },
        {
            "playbookID": "TestParseCSV"
        },
        {
            "integrations": "VMware",
            "playbookID": "VMWare Test"
        },
        {
            "integrations": [
                "AlienVault OTX",
                {
                    "name": "activedir",
                    "byoi": false
                }],
            "playbookID": "entity_enrichment_generic_test",
            "timeout": 240
        },
        {
            "integrations": [
                "AlienVault OTX",
                "urlscan.io"
            ],
            "playbookID": "url_enrichment_-_generic_test",
            "timeout": 400
        },
        {
            "integrations": "Remedy AR",
            "playbookID": "Remedy AR Test"
        },
        {
            "integrations": "McAfee Active Response",
            "playbookID": "McAfee-MAR_Test"
        },
        {
            "integrations": "McAfee Threat Intelligence Exchange",
            "playbookID": "McAfee-TIE Test"
        },
        {
            "integrations": "Tanium",
            "playbookID": "Tanium Demo Playbook",
            "nightly": true,
            "timeout": 1200
        },
        {
            "integrations": "ArcSight Logger",
            "playbookID": "ArcSight Logger test"
        },
        {
            "integrations": "XFE",
            "playbookID": "XFE Test",
            "timeout": 140,
            "nightly": true
        },
        {
            "playbookID": "File Enrichment - Generic Test"
        },
        {
            "integrations": [
                "FalconHost",
                "McAfee Threat Intelligence Exchange",
                {
                    "name": "carbonblackprotection",
                    "byoi": false
                },
                {
                    "name": "carbonblack",
                    "byoi": false
                }
            ],
            "playbookID": "search_endpoints_by_hash_-_generic_-_test",
            "timeout": 500
        },
        {
            "integrations": "McAfee Threat Intelligence Exchange",
            "playbookID": "search_endpoints_by_hash_-_tie_-_test",
            "timeout": 500
        },
        {
            "integrations": "iDefense",
            "playbookID": "iDefenseTest",
            "timeout": 300
        },
        {
            "integrations": "LogRhythm",
            "playbookID": "LogRhythm-Test-Playbook",
            "timeout": 200
        },
        {
            "integrations": "FireEye HX",
            "playbookID": "FireEye HX Test"
        },
        {
            "integrations": "Phish.AI",
            "playbookID": "PhishAi-Test"
        },
        {
            "integrations": "Centreon",
            "playbookID": "Centreon-Test-Playbook"
        }
    ]
}<|MERGE_RESOLUTION|>--- conflicted
+++ resolved
@@ -307,34 +307,19 @@
             "playbookID": "sqs_test"
         },
         {
-<<<<<<< HEAD
-            "integrations": "Cybereason",
-            "playbookID": "Cybereason Test"
-        },
-        {
-            "integrations": "Cylance Protect v2",
-            "playbookID": "Cylance Protect v2 Test"
-        }
-    ],
-    "skipped": [
-=======
             "integrations": "urlscan.io",
             "playbookID": "urlscan_malicious_Test"
         },
->>>>>>> 00a391c3
         {
             "integrations": "EWS v2",
             "playbookID": "pyEWS_Test"
         },
-<<<<<<< HEAD
-=======
         {
             "integrations": "Cybereason",
             "playbookID": "Cybereason Test"
         }
     ],
     "skipped": [
->>>>>>> 00a391c3
         {
             "integrations": {
                 "name": "carbonblack-v2",
