{
    "testTimeout": 120,
    "testInterval": 30,
    "integrations": [
        {
            "name": "GoogleSafeBrowsing",
            "playbookID": "Google Safe Browsing Test"
        },
        {
            "name": "PostgreSQL",
            "playbookID": "PostgreSQL Test"
        },
        {
            "name": "Qualys",
            "playbookID": "Qualys-Test"
        },
        {
            "name": "google",
            "playbookID": "GsuiteTest",
            "byoi": false
        },
        {
            "name": "OpenPhish",
            "playbookID": "OpenPhish Test Playbook"
        },
        {
            "name": "RSA Archer",
            "playbookID": "Archer-Test-Playbook"
        },
        {
            "name": "ThreatExchange",
            "playbookID": "ThreatExchange-test"
        },
        {
            "name": "jira",
            "playbookID": "Jira-Test"
        },
        {
            "name": "ThreatConnect",
            "playbookID": "test-ThreatConnect"
        },
        {
            "name": "XFE",
            "playbookID": "XFE Test",
            "timeout": 140,
            "nightly": true
        },
        {
            "name": "ipinfo",
            "playbookID": "IPInfoTest"
        },
        {
            "name": "jira",
            "playbookID": "VerifyHumanReadableFormat"
        },
        {
            "playbookID": "ExtractURL Test"
        },
        {
            "name": "carbonblack",
            "playbookID": "CB-Response-Test",
            "byoi": false,
            "nightly": true
        },
        {
            "name": "McAfee ESM-v10",
            "playbookID": "McAfeeESMTest",
            "timeout": 500
        },
        {
            "playbookID": "TestFileCreateAndUpload"            
        },
        {
            "playbookID": "TestIsValueInArray"
        },
<<<<<<< HEAD
        {
            "playbookID": "TestStringReplace"  
        }
    ],
    "skipped": [
=======
>>>>>>> 4bebda05
        {
            "playbookID": "TestHttpPlaybook"
        },
        {
            "name": "Service Manager",
            "playbookID": "TestHPServiceManager",
            "timeout": 400
        }
    ],
    "skipped": [
        {
            "name": "Cisco Umbrella Investigate",
            "playbookID": "Cisco-Umbrella-Test"
        }
    ]
}<|MERGE_RESOLUTION|>--- conflicted
+++ resolved
@@ -73,21 +73,16 @@
         {
             "playbookID": "TestIsValueInArray"
         },
-<<<<<<< HEAD
-        {
-            "playbookID": "TestStringReplace"  
-        }
-    ],
-    "skipped": [
-=======
->>>>>>> 4bebda05
-        {
-            "playbookID": "TestHttpPlaybook"
-        },
         {
             "name": "Service Manager",
             "playbookID": "TestHPServiceManager",
             "timeout": 400
+        },
+        {
+            "playbookID": "TestStringReplace"
+        },
+        {
+            "playbookID": "TestHttpPlaybook"
         }
     ],
     "skipped": [
