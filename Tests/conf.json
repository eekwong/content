--- conflicted
+++ resolved
@@ -3,10 +3,10 @@
     "testInterval": 20,
     "tests": [
         {
-<<<<<<< HEAD
             "integrations": "pyEWS",
             "playbookID": "pyEWS_Test"
-=======
+        },
+        {
             "integrations": "McAfee ESM-v10",
             "playbookID": "McAfeeESMTest",
             "timeout": 500
@@ -27,7 +27,6 @@
             "integrations": "iDefense",
             "playbookID": "iDefenseTest",
             "timeout": 300
->>>>>>> 3bf211db
         },
         {
             "integrations": "Symantec Endpoint Protection",
