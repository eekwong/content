--- conflicted
+++ resolved
@@ -4759,12 +4759,14 @@
             }
         }, 
         {
-<<<<<<< HEAD
             "StringContainsArray": {
                 "name": "StringContainsArray", 
                 "tests": [
                     "StringContainsArray_test"
-=======
+                ]
+            }
+        }, 
+        {
             "ReadPDFFile": {
                 "name": "ReadPDFFile", 
                 "toversion": "4.0.9", 
@@ -4818,7 +4820,6 @@
                 ], 
                 "tests": [
                     "Extract Indicators From File - test"
->>>>>>> 39b4bc22
                 ]
             }
         }, 
@@ -7154,8 +7155,8 @@
                     "Extract Indicators From File - test"
                 ]
             }
-       },
-       {
+        }, 
+        {
             "Detonate File - HybridAnalysis": {
                 "name": "Detonate File - HybridAnalysis", 
                 "fromversion": "4.0.0", 
@@ -14390,7 +14391,7 @@
                 ]
             }
         }, 
-      {
+        {
             "process_email_-_generic_-_test": {
                 "name": "Process Email - Generic - Test", 
                 "implementing_scripts": [
