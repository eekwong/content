--- conflicted
+++ resolved
@@ -528,12 +528,8 @@
       "https://shared.outlook.inky.com",
       "http://chstarkeco.com",
       "https://democloud.countertack.com",
-<<<<<<< HEAD
-      "https://host"
-=======
       "https://ctgold.in.net",
       "https://.okta.com"
->>>>>>> 1cdf3215
     ],
     "md5": [
       "c8092abd8d581750c0530fa1fc8d8318",
