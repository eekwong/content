--- conflicted
+++ resolved
@@ -491,12 +491,9 @@
     override_pack = option.override_pack
     signature_key = option.key_string
     id_set_path = option.id_set_path
-<<<<<<< HEAD
+    packs_dependencies_mapping = load_json(option.pack_dependencies) if option.pack_dependencies else {}
     storage_bash_path = option.storage_bash_path
     remove_test_playbooks = option.remove_test_playbooks
-=======
-    packs_dependencies_mapping = load_json(option.pack_dependencies) if option.pack_dependencies else {}
->>>>>>> 893e0db8
 
     # google cloud storage client initialized
     storage_client = init_storage_client(service_account)
