category: Network Security
commonfields:
  id: Forescout
  version: -1
configuration:
- display: |-
    The network address of the Forescout Enterprise Manager or
    standalone Appliance, e.g., 'https://10.0.0.8'. #disable-secrets-detection
  name: url
  required: true
  type: 0
- display: Web API Username (see Detailed Instructions (?))
  name: web_api_credentials
  required: false
  type: 9
- display: Data Exchange (DEX) Username (see Detailed Instructions (?))
  name: dex_credentials
  required: false
  type: 9
- display: Data Exchange (DEX) Account (see Detailed Instructions (?))
  name: dex_account
  required: false
  type: 0
- defaultvalue: 'true'
  display: Trust any certificate (not secure)
  name: insecure
  required: false
  type: 8
- display: Use system proxy settings
  name: proxy
  required: false
  type: 8
description: Unified device visibility and control platform for IT and OT Security.
display: Forescout
name: Forescout
script:
  commands:
  - arguments:
    - default: false
      description: Filter hosts by those selected by policies or policy sub-rules.
        Policies and/or rules should be specified by their IDs. To find policy and
        rule IDs by which you can filter, run the 'forescout-get-policies'
        command. If multiple policy and/or rule IDs are entered, only hosts that are
        selected by all of the policies and/or rules specifed will be returned. Multiple
        policy or rule IDs should be separated by a comma.
      isArray: true
      name: rule_ids
      required: false
      secret: false
    - default: false
      description: Filter hosts based on host field values. Enter fields with their
        associated values in the following format, '{field_1}={val_1}&{field_2}={val_2}
        … &{field_n}={val_n}' where '{field_1}' through '{field_n}' are replaced by
        actual field names and '{val_1}' through '{val_n}' are replaced by the desired
        matching values. Note that a list field may be specified with the values separated
        by commas. Only hosts whose properties match all the specified values will
        be returned. For a list of potential host fields that may be specified, try
        executing the 'forescout-get-hostfields' command. A composite property may
        also be specified. If entered in the format where all the field-value pairs
        are in a single set of square brackets, for example, '{composite_prop}=[{field_1},{val_1},..,{field_n},{val_n}]'
        then only hosts for which the specified composite property's fields all match
        the values entered will be returned. If entered in the format, '{composite_prop}=[{field_1},{val}_1],..,[{field_n},{val_n}]'
        where each field-value pair is enclosed in its own set of brackets, then hosts
        for which the composite property contains any of the field-values specified
        will be returned. Note that for composite properties, sub-fields should be
        entered as their internal representation in Forescout. To find internal representation
        for a composite property's sub-fields try executing 'forescout-get-host' command
        with the host specified in the 'identifier' argument and the name of the composite
        property entered in the 'fields'  argument of the command.
      isArray: false
      name: fields
      required: false
      secret: false
    deprecated: false
    description: Retrieves a list of active endpoints.
    execution: false
    name: forescout-get-hosts
    outputs:
    - contextPath: Forescout.Host.ID
      description: Forescout ID for the host.
      type: Number
    - contextPath: Forescout.Host.IPAddress
      description: IP address of the host.
      type: String
    - contextPath: Forescout.Host.MACAddress
      description: MAC address of the host.
      type: String
    - contextPath: Endpoint.IPAddress
      description: IP address of the host.
      type: String
    - contextPath: Endpoint.MACAddress
      description: MAC address of the host.
      type: String
  - arguments:
    - auto: PREDEFINED
      default: true
      defaultValue: name
      description: Each host field has three searchable parts, the 'name', 'label',
        and 'description'. By default only the 'name' will be searched. If you want
        to expand the search to include the description, you would enter 'name,description' for this argument.
      isArray: true
      name: search_in
      predefined:
      - name
      - description
      - label
      required: false
      secret: false
    - auto: PREDEFINED
      default: true
      defaultValue: 'false'
      description: Determines whether to match the case of the entered search term.
      isArray: false
      name: case_sensitive
      predefined:
      - 'false'
      - 'true'
      required: false
      secret: false
    - auto: PREDEFINED
      default: true
      defaultValue: 'False'
      description: Determines whether the search term is matched against the entirety
        of the potential host field instead of just seeing whether the host field
        contains the search term.
      isArray: false
      name: match_exactly
      predefined:
      - 'False'
      - 'True'
      required: false
      secret: false
    - default: false
      description: The term by which to filter host fields. By default, the search will
        be case insensitive and checked to see if a host field contains the search
        term unless otherwise specified in the 'case_sensitive' and 'match_exactly'
        arguments respectively.
      isArray: false
      name: search_term
      required: false
      secret: false
    - auto: PREDEFINED
      default: true
      defaultValue: all_types
      description: Limit the search to host fields whose values are of a certain type.
        For example, to limit the search to host properties whose values are either
        boolean, ip, or a date, enter 'boolean,ip,date'.
      isArray: true
      name: host_field_type
      predefined:
      - string
      - boolean
      - appliance
      - port
      - service
      - list_change
      - change
      - ip
      - composite
      - ipv6
      - session
      - date
      - integer
      - tree_path
      required: false
      secret: false
    deprecated: false
    description: Retrieves an index of Forescout host fields that match the specified
      criteria.
    execution: false
    name: forescout-get-host-fields
    outputs:
    - contextPath: Forescout.HostField
      description: List index of host properties.
      type: Unknown
  - arguments:
    - default: false
      description: List of host properties to include in the output for the targeted
        endpoint. If a specified host property is not found, the property is omitted
        from the outputs. For a list of potential host properties that can be specified,
        run the 'forescout-get-host-fields' command. Requested fields should
        be comma separated.
      isArray: true
      name: fields
      required: false
      secret: false
    - default: false
      description: IP (ipv4) of the endpoint. To get the Endpoint identifiers - IPs,
        MAC addresses, and object IDs, run the `forescout-get-hosts` command.
      isArray: false
      name: ip
      required: false
      secret: false
    - default: false
      description: MAC address of the endpoint. To get the Endpoint identifiers - IPs,
        MAC addresses, and object IDs, run the `forescout-get-hosts` command.
      isArray: false
      name: mac
      required: false
      secret: false
    - default: false
      description: Forescout ID of the endpoint. To get the Endpoint identifiers - IPs,
        MAC addresses, and object IDs, run the `forescout-get-hosts` command.
      isArray: false
      name: id
      required: false
      secret: false
    deprecated: false
    description: Retrieves details of specified host.
    execution: false
    name: forescout-get-host
    outputs:
    - contextPath: Forescout.Host.MatchedFingerprint
      description: An endpoint might match multiple profiles. This property indicates
        all the classification profiles that this endpoint matches.
      type: Unknown
    - contextPath: Forescout.Host.EngineSeenPacket
      description: Indicates the host was seen by CounterACT.
      type: String
    - contextPath: Forescout.Host.Online
      description: Host is online.
      type: String
    - contextPath: Forescout.Host.PrimClassification
      description: Indicates the most specific endpoint function detected. If CounterACT
        detects multiple endpoint functions, the property is resolved as the most
        specific value that is common to all the detected functions. If there is no
        common value, the property is resolved as 'Multiple Suggestions'.
      type: String
    - contextPath: Forescout.Host.MacVendorString
      description: Indicates a value associated with the NIC Vendor.
      type: String
    - contextPath: Forescout.Host.SambaOpenPort
      description: NetBIOS ports that are open.
      type: String
    - contextPath: Forescout.Host.UserDefFp
      description: Indicates the operating system of the endpoint, as determined by
        classification tools.
      type: String
    - contextPath: Forescout.Host.Vendor
      description: Network Device Vendor, Type, and Model.
      type: String
    - contextPath: Forescout.Host.AgentVersion
      description: Indicates the SecureConnector version installed on a Windows host.
      type: String
    - contextPath: Forescout.Host.Fingerprint
      description: Passive OS detection based on Syn packets.
      type: String
    - contextPath: Forescout.Host.AccessIP
      description: Indicates the last IP that was investigated for this host.
      type: String
    - contextPath: Forescout.Host.VendorClassification
      description: Indicates the most specific vendor and model detected.
      type: String
    - contextPath: Forescout.Host.ManageAgent
      description: Indicates if the host is running SecureConnector.
      type: String
    - contextPath: Forescout.Host.Onsite
      description: Indicates that a host is connected to the organizational network.
      type: String
    - contextPath: Forescout.Host.MacPrefix32
      description: MAC prefix.
      type: String
    - contextPath: Forescout.Host.VaNetfunc
      description: Reported CDP VoIP device description for VA netfunc.
      type: String
    - contextPath: Forescout.Host.NmapDefFp7
      description: Nmap-OS Fingerprint (Ver. 7.01).
      type: String
    - contextPath: Forescout.Host.NmapDefFp5
      description: Nmap-OS Fingerprint (Ver. 5.3).
      type: String
    - contextPath: Forescout.Host.AgentInstallMode
      description: Indicates the SecureConnector deployment mode installed on the
        host.
      type: String
    - contextPath: Forescout.Host.NmapFp7
      description: Nmap-OS Class(Ver. 7.01) (Obsolete).
      type: String
    - contextPath: Forescout.Host.ClType
      description: Indicates how CounterACT determines the Network Function property
        of the endpoint.
      type: String
    - contextPath: Forescout.Host.ClRule
      description: Indicates the rule responsible for classifying the host.
      type: String
    - contextPath: Forescout.Host.AgentVisibleMode
      description: Indicates the SecureConnector visible mode installed on the host.
      type: String
    - contextPath: Forescout.Host.OSClassification
      description: Operating system.
      type: String
    - contextPath: Forescout.Host.ClassificationSourceOS
      description: Indicates how the OS classification property was
        determined for this endpoint.
      type: String
    - contextPath: Forescout.Host.LastNbtReportTime
      description: Last time the NBT name was reported.
      type: String
    - contextPath: Forescout.Host.Misc
      description: Miscellaneous.
      type: String
    - contextPath: Forescout.Host.ClassificationSourceFunc
      description: Indicates how the Function classification property was determined
        for this endpoint.
      type: String
    - contextPath: Forescout.Host.NmapNetfunc7
      description: Nmap-Network Function (Ver. 7.01).
      type: String
    - contextPath: Forescout.Host.MAC
      description: ARP spoofing (Obsolete).
      type: Unknown
    - contextPath: Forescout.Host.OpenPort
      description: Open ports.
      type: Unknown
    - contextPath: Forescout.Host.GstSignedInStat
      description: Logged in status.
      type: String
    - contextPath: Forescout.Host.DhcpClass
      description: The device class, according to the DHCP fingerprint.
      type: String
    - contextPath: Forescout.Host.ADM
      description: Admission events.
      type: String
    - contextPath: Forescout.Host.DhcpReqFingerprint
      description: The host DHCP request fingerprint.
      type: String
    - contextPath: Forescout.Host.DhcpOptFingerprint
      description: The host DHCP options fingerprint.
      type: String
    - contextPath: Forescout.Host.Ipv4ReportTime
      description: Indicates the last time that IPv4 reported to the infrastructure.
      type: String
    - contextPath: Forescout.Host.DhcpOS
      description: The device OS, according to the DHCP fingerprint.
      type: String
    - contextPath: Forescout.Host.DhcpHostname
      description: The device host name, as advertised by DHCP.
      type: String
    - contextPath: Forescout.Host.IPAddress
      description: Host IP address.
      type: String
    - contextPath: Forescout.Host.MACAddress
      description: Host MAC address.
      type: String
    - contextPath: Forescout.Host.ID
      description: Forescout ID number for the host.
      type: Number
    - contextPath: Endpoint.IPAddress
      description: IP Address of the host.
      type: String
    - contextPath: Endpoint.MACAddress
      description: MAC address of the host.
      type: String
    - contextPath: Endpoint.DHCPServer
      description: Endpoint DHCP server.
      type: String
    - contextPath: Endpoint.Hostname
      description: Hostname of the endpoint.
      type: String
    - contextPath: Endpoint.OS
      description: Endpoint OS.
      type: String
    - contextPath: Endpoint.Model
      description: Vendor and model of the endpoint.
      type: String
    - contextPath: Endpoint.Domain
      description: Domain of the endpoint.
      type: String
  - deprecated: false
    description: |-
      Retrieves a list of all policies defined in the Forescout platform and
      their sub-rules.
    execution: false
    name: forescout-get-policies
    outputs:
    - contextPath: Forescout.Policy.ID
      description: Forescout ID for the policy.
      type: String
    - contextPath: Forescout.Policy.Name
      description: Forescout name of the policy.
      type: String
    - contextPath: Forescout.Policy.Description
      description: Description of the policy.
      type: String
    - contextPath: Forescout.Policy.Rule
      description: List of rules that make up the policy.
      type: Unknown
  - arguments:
    - auto: PREDEFINED
      default: true
      defaultValue: update
      description: The type of update to perform on a host field.
      isArray: false
      name: update_type
      predefined:
      - update
      - delete
      required: false
      secret: false
    - default: false
      description: The IP address of the target host. Required if 'updated_type' is
        "update" or "delete".
      isArray: false
      name: host_ip
      required: true
      secret: false
    - default: false
      description: Enter the the name of the field to update. Composite fields should
        be updated using the 'fields_json' command argument.
      isArray: false
      name: field
      required: false
      secret: false
    - default: false
      description: Value to be assigned to the field specified in the 'field' argument.
        If the value is a list of items, then items should be separated using a comma.
      isArray: true
      name: value
      required: false
      secret: false
    - default: false
      description: 'One may perform multiple field-value assignments using this command
        argument. The argument should be entered in valid JSON format. This argument
        is useful for setting composite fields although other fields may be entered
        as well. For example, ''{"Example_Composite": [{"Shape": "Triangle", "Color":
        "Beige"}, {"Shape": "Square", "Color": "Violet"}], "String_Field": "Example"}''
        where ''Example_Composite'' is the name of the Composite field in Forescout
        and ''Shape'' and ''Color'' are sub fields. In the example, ''String_Field''
        is a regular host field of type string whose value will be assigned ''Example''.
        If the composite field was defined in Forescout as an aggregate property then
        additional records will be appended, otherwise they will be overwritten. '
      isArray: false
      name: fields_json
      required: false
      secret: false
    deprecated: false
    description: Update a host's field. If a List field or Composite field
      has not been defined in Forescout to 'Aggregate new values from each update'
      then performing an update operation on a field will overwrite previous data
      written to that field.
    execution: false
    name: forescout-update-host-fields
  - arguments:
    - auto: PREDEFINED
      default: true
      defaultValue: add_list_values
      description: The type of update to perform on a Forescout list.
      isArray: false
      name: update_type
      predefined:
      - add_list_values
      - delete_list_values
      - delete_all_list_values
      required: false
      secret: false
    - default: false
      description: Names of lists defined in the Forescout platform that you wish
        to update. If the 'update_type' is set to 'delete_all_list_values' then it
        is unnecessary to fill in the 'values' command argument. Multiple list names
        should be separated by a comma. To find names of lists that may be updated,
        navigate to *Tools* > *Options* > *Lists* in the Forescout platform.
      isArray: true
      name: list_names
      required: true
      secret: false
    - default: false
      description: The values to add or delete from the lists entered in the 'list_names'
        command argument. Multiple values should separated by a comma. Note that the
        values entered here will be updated for all of the lists entered in the 'list_names'
        command argument.
      isArray: true
      name: values
      required: false
      secret: false
    deprecated: false
    description: Update Forescout lists.
    execution: false
    name: forescout-update-lists
  dockerimage: demisto/python3:3.7.3.221
  isfetch: false
  runonce: false
  script: '-'
  type: python
<<<<<<< HEAD
=======
  subtype: python3
releaseNotes: "-"
>>>>>>> 17c08b45
tests:
- Forescout-Test<|MERGE_RESOLUTION|>--- conflicted
+++ resolved
@@ -481,10 +481,7 @@
   runonce: false
   script: '-'
   type: python
-<<<<<<< HEAD
-=======
   subtype: python3
 releaseNotes: "-"
->>>>>>> 17c08b45
 tests:
 - Forescout-Test