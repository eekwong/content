--- conflicted
+++ resolved
@@ -1,9 +1,5 @@
 ## [Unreleased]
-<<<<<<< HEAD
-    - Added context ouputs to match context standards.
-=======
     - Added context outputs to match context standards, which enables outputs to be found for field mapping.
->>>>>>> 729e85cc
 
 ## [19.8.2] - 2019-08-22
     -