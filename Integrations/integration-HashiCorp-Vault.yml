--- conflicted
+++ resolved
@@ -1068,9 +1068,6 @@
     description: Creates a new authentication token
   dockerimage: demisto/hashicorp:1.0.0.39
   runonce: false
-<<<<<<< HEAD
-=======
 releaseNotes: "Fixed fetching credentials"
->>>>>>> be30d06f
 tests:
   - hashicorp_test