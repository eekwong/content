## [Unreleased]
<<<<<<< HEAD
-
=======
Added content-version and content-name headers to Oproxy request.
>>>>>>> 5a3ce9db

## [19.10.0] - 2019-10-03
Fixed an issue in the ***fetch incidents*** functionality.

## [19.8.2] - 2019-08-22
Improved error messages.<|MERGE_RESOLUTION|>--- conflicted
+++ resolved
@@ -1,9 +1,5 @@
 ## [Unreleased]
-<<<<<<< HEAD
--
-=======
 Added content-version and content-name headers to Oproxy request.
->>>>>>> 5a3ce9db
 
 ## [19.10.0] - 2019-10-03
 Fixed an issue in the ***fetch incidents*** functionality.
